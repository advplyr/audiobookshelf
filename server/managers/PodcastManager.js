--- conflicted
+++ resolved
@@ -243,13 +243,8 @@
     const dateToCheckForEpisodesAfter = latestEpisodePublishedAt || lastEpisodeCheckDate
     Logger.debug(`[PodcastManager] runEpisodeCheck: "${libraryItem.media.metadata.title}" checking for episodes after ${new Date(dateToCheckForEpisodesAfter)}`)
 
-<<<<<<< HEAD
     let newEpisodes = await this.checkPodcastForNewEpisodes(libraryItem, dateToCheckForEpisodesAfter, libraryItem.media.maxNewEpisodesToDownload)
-    Logger.debug(`[PodcastManager] runEpisodeCheck: ${newEpisodes ? newEpisodes.length : 'N/A'} episodes found`)
-=======
-    var newEpisodes = await this.checkPodcastForNewEpisodes(libraryItem, dateToCheckForEpisodesAfter, libraryItem.media.maxNewEpisodesToDownload)
     Logger.debug(`[PodcastManager] runEpisodeCheck: ${newEpisodes?.length || 'N/A'} episodes found`)
->>>>>>> 75637e4b
 
     if (!newEpisodes) { // Failed
       // Allow up to MaxFailedEpisodeChecks failed attempts before disabling auto download
@@ -288,15 +283,9 @@
       Logger.error(`[PodcastManager] checkPodcastForNewEpisodes no feed url for ${podcastLibraryItem.media.metadata.title} (ID: ${podcastLibraryItem.id})`)
       return false
     }
-<<<<<<< HEAD
-    let feed = await getPodcastFeed(podcastLibraryItem.media.metadata.feedUrl)
-    if (!feed || !feed.episodes) {
-      Logger.error(`[PodcastManager] checkPodcastForNewEpisodes invalid feed payload for ${podcastLibraryItem.media.metadata.title} (ID: ${podcastLibraryItem.id}, URL: ${podcastLibraryItem.media.metadata.feedUrl})`, feed)
-=======
     const feed = await getPodcastFeed(podcastLibraryItem.media.metadata.feedUrl)
     if (!feed?.episodes) {
-      Logger.error(`[PodcastManager] checkPodcastForNewEpisodes invalid feed payload for ${podcastLibraryItem.media.metadata.title} (ID: ${podcastLibraryItem.id})`, feed)
->>>>>>> 75637e4b
+        Logger.error(`[PodcastManager] checkPodcastForNewEpisodes invalid feed payload for ${podcastLibraryItem.media.metadata.title} (ID: ${podcastLibraryItem.id}, URL: ${podcastLibraryItem.media.metadata.feedUrl})`, feed)
       return false
     }
 
