const { BookshelfView } = require('../../utils/constants')
const Logger = require('../../Logger')

class ServerSettings {
  constructor(settings) {
    this.id = 'server-settings'
    this.tokenSecret = null

    // Scanner
    this.scannerParseSubtitle = false
    this.scannerFindCovers = false
    this.scannerCoverProvider = 'google'
    this.scannerPreferAudioMetadata = false
    this.scannerPreferOpfMetadata = false
    this.scannerPreferMatchedMetadata = false
    this.scannerDisableWatcher = false
    this.scannerPreferOverdriveMediaMarker = false
    this.scannerUseTone = false

    // Metadata - choose to store inside users library item folder
    this.storeCoverWithItem = false
    this.storeMetadataWithItem = false
<<<<<<< HEAD
    this.defaultRenameString = "$bookAuthor/$bookTitle"
=======
    this.metadataFileFormat = 'json'
>>>>>>> 35e3458f

    // Security/Rate limits
    this.rateLimitLoginRequests = 10
    this.rateLimitLoginWindow = 10 * 60 * 1000 // 10 Minutes

    // Backups
    this.backupSchedule = false // If false then auto-backups are disabled
    this.backupsToKeep = 2
    this.maxBackupSize = 1
    this.backupMetadataCovers = true

    // Logger
    this.loggerDailyLogsToKeep = 7
    this.loggerScannerLogsToKeep = 2

    // Bookshelf Display
    this.homeBookshelfView = BookshelfView.DETAIL
    this.bookshelfView = BookshelfView.DETAIL

    // Podcasts
    this.podcastEpisodeSchedule = '0 * * * *' // Every hour

    // Sorting
    this.sortingIgnorePrefix = false
    this.sortingPrefixes = ['the']

    // Misc Flags
    this.chromecastEnabled = false
    this.enableEReader = false
    this.dateFormat = 'MM/dd/yyyy'
    this.timeFormat = 'HH:mm'
    this.language = 'en-us'

    this.logLevel = Logger.logLevel

    this.version = null

    if (settings) {
      this.construct(settings)
    }
  }

  construct(settings) {
    this.tokenSecret = settings.tokenSecret
    this.scannerFindCovers = !!settings.scannerFindCovers
    this.scannerCoverProvider = settings.scannerCoverProvider || 'google'
    this.scannerParseSubtitle = settings.scannerParseSubtitle
    this.scannerPreferAudioMetadata = !!settings.scannerPreferAudioMetadata
    this.scannerPreferOpfMetadata = !!settings.scannerPreferOpfMetadata
    this.scannerPreferMatchedMetadata = !!settings.scannerPreferMatchedMetadata
    this.scannerDisableWatcher = !!settings.scannerDisableWatcher
    this.scannerPreferOverdriveMediaMarker = !!settings.scannerPreferOverdriveMediaMarker
    this.scannerUseTone = !!settings.scannerUseTone

    this.storeCoverWithItem = !!settings.storeCoverWithItem
    this.storeMetadataWithItem = !!settings.storeMetadataWithItem
<<<<<<< HEAD
    this.defaultRenameString = settings.defaultRenameString || "$bookAuthor/$bookTitle"
=======
    this.metadataFileFormat = settings.metadataFileFormat || 'json'
>>>>>>> 35e3458f

    this.rateLimitLoginRequests = !isNaN(settings.rateLimitLoginRequests) ? Number(settings.rateLimitLoginRequests) : 10
    this.rateLimitLoginWindow = !isNaN(settings.rateLimitLoginWindow) ? Number(settings.rateLimitLoginWindow) : 10 * 60 * 1000 // 10 Minutes

    this.backupSchedule = settings.backupSchedule || false
    this.backupsToKeep = settings.backupsToKeep || 2
    this.maxBackupSize = settings.maxBackupSize || 1
    this.backupMetadataCovers = settings.backupMetadataCovers !== false

    this.loggerDailyLogsToKeep = settings.loggerDailyLogsToKeep || 7
    this.loggerScannerLogsToKeep = settings.loggerScannerLogsToKeep || 2

    this.homeBookshelfView = settings.homeBookshelfView || BookshelfView.STANDARD
    this.bookshelfView = settings.bookshelfView || BookshelfView.STANDARD

    this.sortingIgnorePrefix = !!settings.sortingIgnorePrefix
    this.sortingPrefixes = settings.sortingPrefixes || ['the']
    this.chromecastEnabled = !!settings.chromecastEnabled
    this.enableEReader = !!settings.enableEReader
    this.dateFormat = settings.dateFormat || 'MM/dd/yyyy'
    this.timeFormat = settings.timeFormat || 'HH:mm'
    this.language = settings.language || 'en-us'
    this.logLevel = settings.logLevel || Logger.logLevel
    this.version = settings.version || null

    // Migrations
    if (settings.storeCoverWithBook != undefined) { // storeCoverWithBook was renamed to storeCoverWithItem in 2.0.0
      this.storeCoverWithItem = !!settings.storeCoverWithBook
    }
    if (settings.storeMetadataWithBook != undefined) { // storeMetadataWithBook was renamed to storeMetadataWithItem in 2.0.0
      this.storeMetadataWithItem = !!settings.storeMetadataWithBook
    }
    if (settings.homeBookshelfView == undefined) { // homeBookshelfView was added in 2.1.3
      this.homeBookshelfView = settings.bookshelfView
    }
    if (settings.metadataFileFormat == undefined) { // metadataFileFormat was added in 2.2.21
      // All users using old settings will stay abs until changed
      this.metadataFileFormat = 'abs'
    }

    // Validation
    if (!['abs', 'json'].includes(this.metadataFileFormat)) {
      Logger.error(`[ServerSettings] construct: Invalid metadataFileFormat ${this.metadataFileFormat}`)
      this.metadataFileFormat = 'json'
    }

    if (this.logLevel !== Logger.logLevel) {
      Logger.setLogLevel(this.logLevel)
    }
  }

  toJSON() { // Use toJSONForBrowser if sending to client
    return {
      id: this.id,
      tokenSecret: this.tokenSecret, // Do not return to client
      scannerFindCovers: this.scannerFindCovers,
      scannerCoverProvider: this.scannerCoverProvider,
      scannerParseSubtitle: this.scannerParseSubtitle,
      scannerPreferAudioMetadata: this.scannerPreferAudioMetadata,
      scannerPreferOpfMetadata: this.scannerPreferOpfMetadata,
      scannerPreferMatchedMetadata: this.scannerPreferMatchedMetadata,
      scannerDisableWatcher: this.scannerDisableWatcher,
      scannerPreferOverdriveMediaMarker: this.scannerPreferOverdriveMediaMarker,
      scannerUseTone: this.scannerUseTone,
      storeCoverWithItem: this.storeCoverWithItem,
      storeMetadataWithItem: this.storeMetadataWithItem,
<<<<<<< HEAD
      defaultRenameString: this.defaultRenameString,
=======
      metadataFileFormat: this.metadataFileFormat,
>>>>>>> 35e3458f
      rateLimitLoginRequests: this.rateLimitLoginRequests,
      rateLimitLoginWindow: this.rateLimitLoginWindow,
      backupSchedule: this.backupSchedule,
      backupsToKeep: this.backupsToKeep,
      maxBackupSize: this.maxBackupSize,
      backupMetadataCovers: this.backupMetadataCovers,
      loggerDailyLogsToKeep: this.loggerDailyLogsToKeep,
      loggerScannerLogsToKeep: this.loggerScannerLogsToKeep,
      homeBookshelfView: this.homeBookshelfView,
      bookshelfView: this.bookshelfView,
      sortingIgnorePrefix: this.sortingIgnorePrefix,
      sortingPrefixes: [...this.sortingPrefixes],
      chromecastEnabled: this.chromecastEnabled,
      enableEReader: this.enableEReader,
      dateFormat: this.dateFormat,
      timeFormat: this.timeFormat,
      language: this.language,
      logLevel: this.logLevel,
      version: this.version
    }
  }

  toJSONForBrowser() {
    const json = this.toJSON()
    delete json.tokenSecret
    return json
  }

  update(payload) {
    var hasUpdates = false
    for (const key in payload) {
      if (key === 'sortingPrefixes' && payload[key] && payload[key].length) {
        var prefixesCleaned = payload[key].filter(prefix => !!prefix).map(prefix => prefix.toLowerCase())
        if (prefixesCleaned.join(',') !== this[key].join(',')) {
          this[key] = [...prefixesCleaned]
          hasUpdates = true
        }
      } else if (this[key] !== payload[key]) {
        if (key === 'logLevel') {
          Logger.setLogLevel(payload[key])
        }
        this[key] = payload[key]
        hasUpdates = true
      }
    }
    return hasUpdates
  }
}
module.exports = ServerSettings<|MERGE_RESOLUTION|>--- conflicted
+++ resolved
@@ -20,11 +20,8 @@
     // Metadata - choose to store inside users library item folder
     this.storeCoverWithItem = false
     this.storeMetadataWithItem = false
-<<<<<<< HEAD
     this.defaultRenameString = "$bookAuthor/$bookTitle"
-=======
     this.metadataFileFormat = 'json'
->>>>>>> 35e3458f
 
     // Security/Rate limits
     this.rateLimitLoginRequests = 10
@@ -81,11 +78,8 @@
 
     this.storeCoverWithItem = !!settings.storeCoverWithItem
     this.storeMetadataWithItem = !!settings.storeMetadataWithItem
-<<<<<<< HEAD
     this.defaultRenameString = settings.defaultRenameString || "$bookAuthor/$bookTitle"
-=======
     this.metadataFileFormat = settings.metadataFileFormat || 'json'
->>>>>>> 35e3458f
 
     this.rateLimitLoginRequests = !isNaN(settings.rateLimitLoginRequests) ? Number(settings.rateLimitLoginRequests) : 10
     this.rateLimitLoginWindow = !isNaN(settings.rateLimitLoginWindow) ? Number(settings.rateLimitLoginWindow) : 10 * 60 * 1000 // 10 Minutes
@@ -152,11 +146,8 @@
       scannerUseTone: this.scannerUseTone,
       storeCoverWithItem: this.storeCoverWithItem,
       storeMetadataWithItem: this.storeMetadataWithItem,
-<<<<<<< HEAD
       defaultRenameString: this.defaultRenameString,
-=======
       metadataFileFormat: this.metadataFileFormat,
->>>>>>> 35e3458f
       rateLimitLoginRequests: this.rateLimitLoginRequests,
       rateLimitLoginWindow: this.rateLimitLoginWindow,
       backupSchedule: this.backupSchedule,
