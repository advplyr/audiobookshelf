const Logger = require('../Logger')
const SocketAuthority = require('../SocketAuthority')
const Database = require('../Database')

class SeriesController {
  constructor() { }

  /**
   * @deprecated
   * /api/series/:id
   * 
   * TODO: Update mobile app to use /api/libraries/:id/series/:seriesId API route instead
   * Series are not library specific so we need to know what the library id is 
   * 
   * @param {*} req 
   * @param {*} res 
   */
  async findOne(req, res) {
    const include = (req.query.include || '').split(',').map(v => v.trim()).filter(v => !!v)

    const seriesJson = req.series.toJSON()

    // Add progress map with isFinished flag
    if (include.includes('progress')) {
      const libraryItemsInSeries = req.libraryItemsInSeries
      const libraryItemsFinished = libraryItemsInSeries.filter(li => {
        const mediaProgress = req.user.getMediaProgress(li.id)
        return mediaProgress && mediaProgress.isFinished
      })
      seriesJson.progress = {
        libraryItemIds: libraryItemsInSeries.map(li => li.id),
        libraryItemIdsFinished: libraryItemsFinished.map(li => li.id),
        isFinished: libraryItemsFinished.length === libraryItemsInSeries.length
      }
    }

    if (include.includes('rssfeed')) {
      const feedObj = this.rssFeedManager.findFeedForEntityId(seriesJson.id)
      seriesJson.rssFeed = feedObj?.toJSONMinified() || null
    }

    res.json(seriesJson)
  }

  async search(req, res) {
    var q = (req.query.q || '').toLowerCase()
    if (!q) return res.json([])
    var limit = (req.query.limit && !isNaN(req.query.limit)) ? Number(req.query.limit) : 25
    var series = Database.series.filter(se => se.name.toLowerCase().includes(q))
    series = series.slice(0, limit)
    res.json({
      results: series
    })
  }

  async update(req, res) {
    const hasUpdated = req.series.update(req.body)
    if (hasUpdated) {
      await Database.updateSeries(req.series)
      SocketAuthority.emitter('series_updated', req.series.toJSON())
    }
    res.json(req.series.toJSON())
  }

  middleware(req, res, next) {
    const series = Database.series.find(se => se.id === req.params.id)
    if (!series) return res.sendStatus(404)

<<<<<<< HEAD
    const libraryItemsInSeries = Database.libraryItems.filter(li => li.media.metadata.hasSeries?.(series.id))
    if (libraryItemsInSeries.some(li => !req.user.checkCanAccessLibrary(li.libraryId))) {
      Logger.warn(`[SeriesController] User attempted to access series "${series.id}" without access to the library`, req.user)
=======
    /**
     * Filter out any library items not accessible to user
     */
    const libraryItems = this.db.libraryItems.filter(li => li.media.metadata.hasSeries?.(series.id))
    const libraryItemsAccessible = libraryItems.filter(req.user.checkCanAccessLibraryItem)
    if (libraryItems.length && !libraryItemsAccessible.length) {
      Logger.warn(`[SeriesController] User attempted to access series "${series.id}" without access to any of the books`, req.user)
>>>>>>> fc6ff016
      return res.sendStatus(403)
    }

    if (req.method == 'DELETE' && !req.user.canDelete) {
      Logger.warn(`[SeriesController] User attempted to delete without permission`, req.user)
      return res.sendStatus(403)
    } else if ((req.method == 'PATCH' || req.method == 'POST') && !req.user.canUpdate) {
      Logger.warn('[SeriesController] User attempted to update without permission', req.user)
      return res.sendStatus(403)
    }

    req.series = series
    req.libraryItemsInSeries = libraryItemsAccessible
    next()
  }
}
module.exports = new SeriesController()<|MERGE_RESOLUTION|>--- conflicted
+++ resolved
@@ -66,19 +66,13 @@
     const series = Database.series.find(se => se.id === req.params.id)
     if (!series) return res.sendStatus(404)
 
-<<<<<<< HEAD
-    const libraryItemsInSeries = Database.libraryItems.filter(li => li.media.metadata.hasSeries?.(series.id))
-    if (libraryItemsInSeries.some(li => !req.user.checkCanAccessLibrary(li.libraryId))) {
-      Logger.warn(`[SeriesController] User attempted to access series "${series.id}" without access to the library`, req.user)
-=======
     /**
      * Filter out any library items not accessible to user
      */
-    const libraryItems = this.db.libraryItems.filter(li => li.media.metadata.hasSeries?.(series.id))
+    const libraryItems = Database.libraryItems.filter(li => li.media.metadata.hasSeries?.(series.id))
     const libraryItemsAccessible = libraryItems.filter(req.user.checkCanAccessLibraryItem)
     if (libraryItems.length && !libraryItemsAccessible.length) {
       Logger.warn(`[SeriesController] User attempted to access series "${series.id}" without access to any of the books`, req.user)
->>>>>>> fc6ff016
       return res.sendStatus(403)
     }
 
