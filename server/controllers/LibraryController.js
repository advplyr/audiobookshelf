--- conflicted
+++ resolved
@@ -188,12 +188,8 @@
       return res.status(404).send('Series not found')
     }
     audiobooks = sort(audiobooks).asc(ab => {
-<<<<<<< HEAD
       if (!isNaN(ab.book.volumeNumber) && ab.book.volumeNumber !== null) return Number(ab.book.volumeNumber)
       return ab.book.volumeNumber
-=======
-      return Number(ab.book.volumeNumber)
->>>>>>> 415b58e3
     })
     res.json({
       results: audiobooks.map(ab => ab.toJSONExpanded()),
