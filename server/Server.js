const Path = require('path')
const Sequelize = require('sequelize')
const express = require('express')
const http = require('http')
const util = require('util')
const fs = require('./libs/fsExtra')
const fileUpload = require('./libs/expressFileupload')
const cookieParser = require('cookie-parser')
const axios = require('axios')

const { version } = require('../package.json')

// Utils
const fileUtils = require('./utils/fileUtils')
const { toNumber } = require('./utils/index')
const Logger = require('./Logger')

const Auth = require('./Auth')
const Watcher = require('./Watcher')
const Database = require('./Database')
const SocketAuthority = require('./SocketAuthority')

const ApiRouter = require('./routers/ApiRouter')
const HlsRouter = require('./routers/HlsRouter')
const PublicRouter = require('./routers/PublicRouter')

const LogManager = require('./managers/LogManager')
const EmailManager = require('./managers/EmailManager')
const AbMergeManager = require('./managers/AbMergeManager')
const CacheManager = require('./managers/CacheManager')
const BackupManager = require('./managers/BackupManager')
const PlaybackSessionManager = require('./managers/PlaybackSessionManager')
const PodcastManager = require('./managers/PodcastManager')
const AudioMetadataMangaer = require('./managers/AudioMetadataManager')
const RssFeedManager = require('./managers/RssFeedManager')
const CronManager = require('./managers/CronManager')
const ApiCacheManager = require('./managers/ApiCacheManager')
const BinaryManager = require('./managers/BinaryManager')
const ShareManager = require('./managers/ShareManager')
const LibraryScanner = require('./scanner/LibraryScanner')

//Import the main Passport and Express-Session library
const passport = require('passport')
const expressSession = require('express-session')
const MemoryStore = require('./libs/memorystore')

class Server {
  constructor(SOURCE, PORT, HOST, CONFIG_PATH, METADATA_PATH, ROUTER_BASE_PATH) {
    this.Port = PORT
    this.Host = HOST
    global.Source = SOURCE
    global.isWin = process.platform === 'win32'
    global.ConfigPath = fileUtils.filePathToPOSIX(Path.normalize(CONFIG_PATH))
    global.MetadataPath = fileUtils.filePathToPOSIX(Path.normalize(METADATA_PATH))
    global.RouterBasePath = ROUTER_BASE_PATH
    global.XAccel = process.env.USE_X_ACCEL
    global.AllowCors = process.env.ALLOW_CORS === '1'

    if (process.env.EXP_PROXY_SUPPORT === '1') {
      // https://github.com/advplyr/audiobookshelf/pull/3754
      Logger.info(`[Server] Experimental Proxy Support Enabled, SSRF Request Filter was Disabled`)
      global.DisableSsrfRequestFilter = () => true

      axios.defaults.maxRedirects = 0
      axios.interceptors.response.use(
        (response) => response,
        (error) => {
          if ([301, 302].includes(error.response?.status)) {
            return axios({
              ...error.config,
              url: error.response.headers.location
            })
          }

          return Promise.reject(error)
        }
      )
    } else if (process.env.DISABLE_SSRF_REQUEST_FILTER === '1') {
      Logger.info(`[Server] SSRF Request Filter Disabled`)
      global.DisableSsrfRequestFilter = () => true
    } else if (process.env.SSRF_REQUEST_FILTER_WHITELIST?.length) {
      const whitelistedUrls = process.env.SSRF_REQUEST_FILTER_WHITELIST.split(',').map((url) => url.trim())
      if (whitelistedUrls.length) {
        Logger.info(`[Server] SSRF Request Filter Whitelisting: ${whitelistedUrls.join(',')}`)
        global.DisableSsrfRequestFilter = (url) => whitelistedUrls.includes(new URL(url).hostname)
      }
    }
    global.PodcastDownloadTimeout = toNumber(process.env.PODCAST_DOWNLOAD_TIMEOUT, 30000)
    global.MaxFailedEpisodeChecks = toNumber(process.env.MAX_FAILED_EPISODE_CHECKS, 24)

    if (!fs.pathExistsSync(global.ConfigPath)) {
      fs.mkdirSync(global.ConfigPath)
    }
    if (!fs.pathExistsSync(global.MetadataPath)) {
      fs.mkdirSync(global.MetadataPath)
    }

    this.auth = new Auth()

    // Managers
    this.emailManager = new EmailManager()
    this.backupManager = new BackupManager()
    this.abMergeManager = new AbMergeManager()
    this.playbackSessionManager = new PlaybackSessionManager()
    this.podcastManager = new PodcastManager()
    this.audioMetadataManager = new AudioMetadataMangaer()
    this.cronManager = new CronManager(this.podcastManager, this.playbackSessionManager)
    this.apiCacheManager = new ApiCacheManager()
    this.binaryManager = new BinaryManager()

    // Routers
    this.apiRouter = new ApiRouter(this)
    this.hlsRouter = new HlsRouter(this.auth, this.playbackSessionManager)
    this.publicRouter = new PublicRouter(this.playbackSessionManager)

    Logger.logManager = new LogManager()

    this.server = null
  }

  /**
   * Middleware to check if the current request is authenticated
   *
   * @param {import('express').Request} req
   * @param {import('express').Response} res
   * @param {import('express').NextFunction} next
   */
  authMiddleware(req, res, next) {
    // ask passportjs if the current request is authenticated
    this.auth.isAuthenticated(req, res, next)
  }

  cancelLibraryScan(libraryId) {
    LibraryScanner.setCancelLibraryScan(libraryId)
  }

  /**
   * Initialize database, backups, logs, rss feeds, cron jobs & watcher
   * Cleanup stale/invalid data
   */
  async init() {
    Logger.info('[Server] Init v' + version)
    Logger.info('[Server] Node.js Version:', process.version)
    Logger.info('[Server] Platform:', process.platform)
    Logger.info('[Server] Arch:', process.arch)

    await this.playbackSessionManager.removeOrphanStreams()

    /**
     * Docker container ffmpeg/ffprobe binaries are included in the image.
     * Docker is currently using ffmpeg/ffprobe v6.1 instead of v5.1 so skipping the check
     * TODO: Support binary check for all sources
     */
    if (global.Source !== 'docker') {
      await this.binaryManager.init()
    }

    await Database.init(false)

    await Logger.logManager.init()

    // Create token secret if does not exist (Added v2.1.0)
    if (!Database.serverSettings.tokenSecret) {
      await this.auth.initTokenSecret()
    }

    await this.cleanUserData() // Remove invalid user item progress
    await CacheManager.ensureCachePaths()

    await ShareManager.init()
    await this.backupManager.init()
    await RssFeedManager.init()

    const libraries = await Database.libraryModel.getAllWithFolders()
    await this.cronManager.init(libraries)
    this.apiCacheManager.init()

    if (Database.serverSettings.scannerDisableWatcher) {
      Logger.info(`[Server] Watcher is disabled`)
      Watcher.disabled = true
    } else {
      Watcher.initWatcher(libraries)
      Watcher.on('scanFilesChanged', (pendingFileUpdates, pendingTask) => {
        LibraryScanner.scanFilesChanged(pendingFileUpdates, pendingTask)
      })
    }
  }

  /**
   * Listen for SIGINT and uncaught exceptions
   */
  initProcessEventListeners() {
    let sigintAlreadyReceived = false
    process.on('SIGINT', async () => {
      if (!sigintAlreadyReceived) {
        sigintAlreadyReceived = true
        Logger.info('SIGINT (Ctrl+C) received. Shutting down...')
        await this.stop()
        Logger.info('Server stopped. Exiting.')
      } else {
        Logger.info('SIGINT (Ctrl+C) received again. Exiting immediately.')
      }
      process.exit(0)
    })

    /**
     * @see https://nodejs.org/api/process.html#event-uncaughtexceptionmonitor
     */
    process.on('uncaughtExceptionMonitor', async (error, origin) => {
      await Logger.fatal(`[Server] Uncaught exception origin: ${origin}, error:`, util.format('%O', error))
    })
    /**
     * @see https://nodejs.org/api/process.html#event-unhandledrejection
     */
    process.on('unhandledRejection', async (reason, promise) => {
      await Logger.fatal('[Server] Unhandled rejection:', reason, '\npromise:', util.format('%O', promise))
      process.exit(1)
    })
  }

  async start() {
    Logger.info('=== Starting Server ===')

    this.initProcessEventListeners()
    await this.init()

    const app = express()

    app.use((req, res, next) => {
      if (!global.ServerSettings.allowIframe) {
        // Prevent clickjacking by disallowing iframes
        res.setHeader('Content-Security-Policy', "frame-ancestors 'self'")
      }

      /**
       * @temporary
       * This is necessary for the ebook & cover API endpoint in the mobile apps
       * The mobile app ereader is using fetch api in Capacitor that is currently difficult to switch to native requests
       * so we have to allow cors for specific origins to the /api/items/:id/ebook endpoint
       * The cover image is fetched with XMLHttpRequest in the mobile apps to load into a canvas and extract colors
       * @see https://ionicframework.com/docs/troubleshooting/cors
       *
       * Running in development allows cors to allow testing the mobile apps in the browser
       * or env variable ALLOW_CORS = '1'
       */
      if (Logger.isDev || req.path.match(/\/api\/items\/([a-z0-9-]{36})\/(ebook|cover)(\/[0-9]+)?/)) {
        const allowedOrigins = ['capacitor://localhost', 'http://localhost']
        if (global.AllowCors || Logger.isDev || allowedOrigins.some((o) => o === req.get('origin'))) {
          res.header('Access-Control-Allow-Origin', req.get('origin'))
          res.header('Access-Control-Allow-Methods', 'GET, POST, PATCH, PUT, DELETE, OPTIONS')
          res.header('Access-Control-Allow-Headers', '*')
          res.header('Access-Control-Allow-Credentials', true)
          if (req.method === 'OPTIONS') {
            return res.sendStatus(200)
          }
        }
      }

      next()
    })

    // parse cookies in requests
    app.use(cookieParser())
    // enable express-session
    app.use(
      expressSession({
        secret: global.ServerSettings.tokenSecret,
        resave: false,
        saveUninitialized: false,
        cookie: {
          // also send the cookie if were are not on https (not every use has https)
          secure: false
        },
        store: new MemoryStore(86400000, 86400000, 1000)
      })
    )
    // init passport.js
    app.use(passport.initialize())
    // register passport in express-session
    app.use(this.auth.ifAuthNeeded(passport.session()))
    // config passport.js
    await this.auth.initPassportJs()

    const router = express.Router()

    // if RouterBasePath is set, modify all requests to include the base path
    app.use((req, res, next) => {
      const urlStartsWithRouterBasePath = req.url.startsWith(global.RouterBasePath)
      const host = req.get('host')
      const protocol = req.secure || req.get('x-forwarded-proto') === 'https' ? 'https' : 'http'
      const prefix = urlStartsWithRouterBasePath ? global.RouterBasePath : ''
      req.originalHostPrefix = `${protocol}://${host}${prefix}`
      if (!urlStartsWithRouterBasePath) {
        req.url = `${global.RouterBasePath}${req.url}`
      }
      next()
    })
    app.use(global.RouterBasePath, router)
    app.disable('x-powered-by')

    this.server = http.createServer(app)

    router.use(
      fileUpload({
        defCharset: 'utf8',
        defParamCharset: 'utf8',
        useTempFiles: true,
        tempFileDir: Path.join(global.MetadataPath, 'tmp')
      })
    )
    router.use(express.urlencoded({ extended: true, limit: '5mb' }))
    router.use(express.json({ limit: '10mb' }))

    router.use('/api', this.auth.ifAuthNeeded(this.authMiddleware.bind(this)), this.apiRouter.router)
    router.use('/hls', this.hlsRouter.router)
    router.use('/public', this.publicRouter.router)

    // Static folder
    router.use(express.static(Path.join(global.appRoot, 'static')))

    // RSS Feed temp route
    router.get('/feed/:slug', (req, res) => {
      Logger.info(`[Server] Requesting rss feed ${req.params.slug}`)
      RssFeedManager.getFeed(req, res)
    })
    router.get('/feed/:slug/cover*', (req, res) => {
      RssFeedManager.getFeedCover(req, res)
    })
    router.get('/feed/:slug/item/:episodeId/*', (req, res) => {
      Logger.debug(`[Server] Requesting rss feed episode ${req.params.slug}/${req.params.episodeId}`)
      RssFeedManager.getFeedItem(req, res)
    })

    // Auth routes
    await this.auth.initAuthRoutes(router)

<<<<<<< HEAD
    // Client dynamic routes
    const dynamicRoutes = [
      '/item/:id',
      '/author/:id',
      '/audiobook/:id/chapters',
      '/audiobook/:id/edit',
      '/audiobook/:id/manage',
      '/library/:library',
      '/library/:library/search',
      '/library/:library/bookshelf/:id?',
      '/library/:library/authors',
      '/library/:library/narrators',
      '/library/:library/stats',
      '/library/:library/series/:id?',
      '/library/:library/podcast/search',
      '/library/:library/podcast/latest',
      '/library/:library/podcast/calendar',
      '/library/:library/podcast/download-queue',
      '/config/users/:id',
      '/config/users/:id/sessions',
      '/config/item-metadata-utils/:id',
      '/collection/:id',
      '/playlist/:id',
      '/share/:slug'
    ]
    dynamicRoutes.forEach((route) => router.get(route, (req, res) => res.sendFile(Path.join(distPath, 'index.html'))))

=======
>>>>>>> 9c0c7b6b
    router.post('/init', (req, res) => {
      if (Database.hasRootUser) {
        Logger.error(`[Server] attempt to init server when server already has a root user`)
        return res.sendStatus(500)
      }
      this.initializeServer(req, res)
    })
    router.get('/status', (req, res) => {
      // status check for client to see if server has been initialized
      // server has been initialized if a root user exists
      const payload = {
        app: 'audiobookshelf',
        serverVersion: version,
        isInit: Database.hasRootUser,
        language: Database.serverSettings.language,
        authMethods: Database.serverSettings.authActiveAuthMethods,
        authFormData: Database.serverSettings.authFormData
      }
      if (!payload.isInit) {
        payload.ConfigPath = global.ConfigPath
        payload.MetadataPath = global.MetadataPath
      }
      res.json(payload)
    })
    router.get('/ping', (req, res) => {
      Logger.info('Received ping')
      res.json({ success: true })
    })
    router.get('/healthcheck', (req, res) => res.sendStatus(200))

    const ReactClientPath = process.env.REACT_CLIENT_PATH
    if (!ReactClientPath) {
      // Static path to generated nuxt
      const distPath = Path.join(global.appRoot, '/client/dist')
      router.use(express.static(distPath))

      // Client dynamic routes
      const dynamicRoutes = [
        '/item/:id',
        '/author/:id',
        '/audiobook/:id/chapters',
        '/audiobook/:id/edit',
        '/audiobook/:id/manage',
        '/library/:library',
        '/library/:library/search',
        '/library/:library/bookshelf/:id?',
        '/library/:library/authors',
        '/library/:library/narrators',
        '/library/:library/stats',
        '/library/:library/series/:id?',
        '/library/:library/podcast/search',
        '/library/:library/podcast/latest',
        '/library/:library/podcast/download-queue',
        '/config/users/:id',
        '/config/users/:id/sessions',
        '/config/item-metadata-utils/:id',
        '/collection/:id',
        '/playlist/:id',
        '/share/:slug'
      ]
      dynamicRoutes.forEach((route) => router.get(route, (req, res) => res.sendFile(Path.join(distPath, 'index.html'))))
    } else {
      // This is for using the experimental Next.js client
      Logger.info(`Using React client at ${ReactClientPath}`)
      const nextPath = Path.join(ReactClientPath, 'node_modules/next')
      const next = require(nextPath)
      const nextApp = next({ dev: Logger.isDev, dir: ReactClientPath })
      const handle = nextApp.getRequestHandler()
      await nextApp.prepare()
      router.get('*', (req, res) => handle(req, res))
    }

    const unixSocketPrefix = 'unix/'
    if (this.Host?.startsWith(unixSocketPrefix)) {
      const sockPath = this.Host.slice(unixSocketPrefix.length)
      this.server.listen(sockPath, async () => {
        await fs.chmod(sockPath, 0o666)
        Logger.info(`Listening on unix socket ${sockPath}`)
      })
    } else {
      this.server.listen(this.Port, this.Host, () => {
        if (this.Host) Logger.info(`Listening on http://${this.Host}:${this.Port}`)
        else Logger.info(`Listening on port :${this.Port}`)
      })
    }

    // Start listening for socket connections
    SocketAuthority.initialize(this)
  }

  async initializeServer(req, res) {
    Logger.info(`[Server] Initializing new server`)
    const newRoot = req.body.newRoot
    const rootUsername = newRoot.username || 'root'
    const rootPash = newRoot.password ? await this.auth.hashPass(newRoot.password) : ''
    if (!rootPash) Logger.warn(`[Server] Creating root user with no password`)
    await Database.createRootUser(rootUsername, rootPash, this.auth)

    res.sendStatus(200)
  }

  /**
   * Remove user media progress for items that no longer exist & remove seriesHideFrom that no longer exist
   */
  async cleanUserData() {
    // Get all media progress without an associated media item
    const mediaProgressToRemove = await Database.mediaProgressModel.findAll({
      where: {
        '$podcastEpisode.id$': null,
        '$book.id$': null
      },
      attributes: ['id'],
      include: [
        {
          model: Database.bookModel,
          attributes: ['id']
        },
        {
          model: Database.podcastEpisodeModel,
          attributes: ['id']
        }
      ]
    })
    if (mediaProgressToRemove.length) {
      // Remove media progress
      const mediaProgressRemoved = await Database.mediaProgressModel.destroy({
        where: {
          id: {
            [Sequelize.Op.in]: mediaProgressToRemove.map((mp) => mp.id)
          }
        }
      })
      if (mediaProgressRemoved) {
        Logger.info(`[Server] Removed ${mediaProgressRemoved} media progress for media items that no longer exist in db`)
      }
    }

    // Remove series from hide from continue listening that no longer exist
    try {
      const users = await Database.sequelize.query(`SELECT u.id, u.username, u.extraData, json_group_array(value) AS seriesIdsToRemove FROM users u, json_each(u.extraData->"seriesHideFromContinueListening") LEFT JOIN series se ON se.id = value WHERE se.id IS NULL GROUP BY u.id;`, {
        model: Database.userModel,
        type: Sequelize.QueryTypes.SELECT
      })
      for (const user of users) {
        const extraData = JSON.parse(user.extraData)
        const existingSeriesIds = extraData.seriesHideFromContinueListening
        const seriesIdsToRemove = JSON.parse(user.dataValues.seriesIdsToRemove)
        Logger.info(`[Server] Found ${seriesIdsToRemove.length} non-existent series in seriesHideFromContinueListening for user "${user.username}" - Removing (${seriesIdsToRemove.join(',')})`)
        const newExtraData = {
          ...extraData,
          seriesHideFromContinueListening: existingSeriesIds.filter((s) => !seriesIdsToRemove.includes(s))
        }
        await user.update({ extraData: newExtraData })
      }
    } catch (error) {
      Logger.error(`[Server] Failed to cleanup users seriesHideFromContinueListening`, error)
    }
  }

  /**
   * Gracefully stop server
   * Stops watcher and socket server
   */
  async stop() {
    Logger.info('=== Stopping Server ===')
    Watcher.close()
    Logger.info('[Server] Watcher Closed')
    await SocketAuthority.close()
    Logger.info('[Server] Closing HTTP Server')
    await new Promise((resolve) => this.server.close(resolve))
    Logger.info('[Server] HTTP Server Closed')
  }
}
module.exports = Server<|MERGE_RESOLUTION|>--- conflicted
+++ resolved
@@ -334,36 +334,6 @@
     // Auth routes
     await this.auth.initAuthRoutes(router)
 
-<<<<<<< HEAD
-    // Client dynamic routes
-    const dynamicRoutes = [
-      '/item/:id',
-      '/author/:id',
-      '/audiobook/:id/chapters',
-      '/audiobook/:id/edit',
-      '/audiobook/:id/manage',
-      '/library/:library',
-      '/library/:library/search',
-      '/library/:library/bookshelf/:id?',
-      '/library/:library/authors',
-      '/library/:library/narrators',
-      '/library/:library/stats',
-      '/library/:library/series/:id?',
-      '/library/:library/podcast/search',
-      '/library/:library/podcast/latest',
-      '/library/:library/podcast/calendar',
-      '/library/:library/podcast/download-queue',
-      '/config/users/:id',
-      '/config/users/:id/sessions',
-      '/config/item-metadata-utils/:id',
-      '/collection/:id',
-      '/playlist/:id',
-      '/share/:slug'
-    ]
-    dynamicRoutes.forEach((route) => router.get(route, (req, res) => res.sendFile(Path.join(distPath, 'index.html'))))
-
-=======
->>>>>>> 9c0c7b6b
     router.post('/init', (req, res) => {
       if (Database.hasRootUser) {
         Logger.error(`[Server] attempt to init server when server already has a root user`)
@@ -416,6 +386,7 @@
         '/library/:library/series/:id?',
         '/library/:library/podcast/search',
         '/library/:library/podcast/latest',
+        '/library/:library/podcast/calendar',
         '/library/:library/podcast/download-queue',
         '/config/users/:id',
         '/config/users/:id/sessions',
