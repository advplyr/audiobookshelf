--- conflicted
+++ resolved
@@ -141,11 +141,18 @@
       Logger.info(`[Server] Running scan for duplicate book IDs`)
       await this.scanner.fixDuplicateIds()
     }
-<<<<<<< HEAD
-
-    this.watcher.initWatcher(this.libraries)
-    this.watcher.on('files', this.filesChanged.bind(this))
-
+    // If server upgrade and last version was 1.7.0 or earlier - add abmetadata files
+    // if (this.db.checkPreviousVersionIsBefore('1.7.1')) {
+    // TODO: wait until stable
+    // }
+
+    if (this.db.serverSettings.scannerDisableWatcher) {
+      Logger.info(`[Server] Watcher is disabled`)
+      this.watcher.disabled = true
+    } else {
+      this.watcher.initWatcher(this.libraries)
+      this.watcher.on('files', this.filesChanged.bind(this))
+    }
     this.passportInit()
   }
 
@@ -164,19 +171,6 @@
       passport.use(new OidcStrategy(this.db.SSOSettings.getOIDCSettings(), this.auth.handleOIDCVerification.bind(this.auth)))
     } else {
       Logger.debug(`[Server] passportInit OIDC not configured`)
-=======
-    // If server upgrade and last version was 1.7.0 or earlier - add abmetadata files
-    // if (this.db.checkPreviousVersionIsBefore('1.7.1')) {
-    // TODO: wait until stable
-    // }
-
-    if (this.db.serverSettings.scannerDisableWatcher) {
-      Logger.info(`[Server] Watcher is disabled`)
-      this.watcher.disabled = true
-    } else {
-      this.watcher.initWatcher(this.libraries)
-      this.watcher.on('files', this.filesChanged.bind(this))
->>>>>>> ecc425d8
     }
   }
 
