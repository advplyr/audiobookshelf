const Sequelize = require('sequelize')
const Database = require('../../Database')
const Logger = require('../../Logger')

module.exports = {
  /**
   * User permissions to restrict podcasts for explicit content & tags
<<<<<<< HEAD
   * @param {import('../../objects/user/User')} user
=======
   * @param {import('../../models/User')} user
>>>>>>> 633ff810
   * @returns {{ podcastWhere:Sequelize.WhereOptions, replacements:object }}
   */
  getUserPermissionPodcastWhereQuery(user) {
    const podcastWhere = []
    const replacements = {}
    if (!user.canAccessExplicitContent) {
      podcastWhere.push({
        explicit: false
      })
    }

    if (!user.permissions?.accessAllTags && user.permissions?.itemTagsSelected?.length) {
      replacements['userTagsSelected'] = user.permissions.itemTagsSelected
      if (user.permissions.selectedTagsNotAccessible) {
        podcastWhere.push(Sequelize.where(Sequelize.literal(`(SELECT count(*) FROM json_each(tags) WHERE json_valid(tags) AND json_each.value IN (:userTagsSelected))`), 0))
      } else {
        podcastWhere.push(
          Sequelize.where(Sequelize.literal(`(SELECT count(*) FROM json_each(tags) WHERE json_valid(tags) AND json_each.value IN (:userTagsSelected))`), {
            [Sequelize.Op.gte]: 1
          })
        )
      }
    }

    return {
      podcastWhere,
      replacements
    }
  },

  /**
   * Get where options for Podcast model
   * @param {string} group
   * @param {[string]} value
   * @returns {object} { Sequelize.WhereOptions, string[] }
   */
  getMediaGroupQuery(group, value) {
    if (!group) return { mediaWhere: {}, replacements: {} }

    let mediaWhere = {}
    const replacements = {}

    if (['genres', 'tags'].includes(group)) {
      mediaWhere[group] = Sequelize.where(Sequelize.literal(`(SELECT count(*) FROM json_each(${group}) WHERE json_valid(${group}) AND json_each.value = :filterValue)`), {
        [Sequelize.Op.gte]: 1
      })
      replacements.filterValue = value
    } else if (group === 'languages') {
      mediaWhere['language'] = value
    }

    return {
      mediaWhere,
      replacements
    }
  },

  /**
   * Get sequelize order
   * @param {string} sortBy
   * @param {boolean} sortDesc
   * @returns {Sequelize.order}
   */
  getOrder(sortBy, sortDesc) {
    const dir = sortDesc ? 'DESC' : 'ASC'
    if (sortBy === 'addedAt') {
      return [[Sequelize.literal('libraryItem.createdAt'), dir]]
    } else if (sortBy === 'size') {
      return [[Sequelize.literal('libraryItem.size'), dir]]
    } else if (sortBy === 'birthtimeMs') {
      return [[Sequelize.literal('libraryItem.birthtime'), dir]]
    } else if (sortBy === 'mtimeMs') {
      return [[Sequelize.literal('libraryItem.mtime'), dir]]
    } else if (sortBy === 'media.metadata.author') {
      const nullDir = sortDesc ? 'DESC NULLS FIRST' : 'ASC NULLS LAST'
      return [[Sequelize.literal(`\`podcast\`.\`author\` COLLATE NOCASE ${nullDir}`)]]
    } else if (sortBy === 'media.metadata.title') {
      if (global.ServerSettings.sortingIgnorePrefix) {
        return [[Sequelize.literal('titleIgnorePrefix COLLATE NOCASE'), dir]]
      } else {
        return [[Sequelize.literal('`podcast`.`title` COLLATE NOCASE'), dir]]
      }
    } else if (sortBy === 'media.numTracks') {
      return [['numEpisodes', dir]]
    } else if (sortBy === 'random') {
      return [Database.sequelize.random()]
    }
    return []
  },

  /**
   * Get library items for podcast media type using filter and sort
   * @param {string} libraryId
<<<<<<< HEAD
   * @param {oldUser} user
=======
   * @param {import('../../models/User')} user
>>>>>>> 633ff810
   * @param {[string]} filterGroup
   * @param {[string]} filterValue
   * @param {string} sortBy
   * @param {string} sortDesc
   * @param {string[]} include
   * @param {number} limit
   * @param {number} offset
   * @returns {object} { libraryItems:LibraryItem[], count:number }
   */
  async getFilteredLibraryItems(libraryId, user, filterGroup, filterValue, sortBy, sortDesc, include, limit, offset) {
    const includeRSSFeed = include.includes('rssfeed')
    const includeNumEpisodesIncomplete = include.includes('numepisodesincomplete')

    const libraryItemWhere = {
      libraryId
    }
    const libraryItemIncludes = []
    if (includeRSSFeed) {
      libraryItemIncludes.push({
        model: Database.feedModel,
        required: filterGroup === 'feed-open'
      })
    }
    if (filterGroup === 'issues') {
      libraryItemWhere[Sequelize.Op.or] = [
        {
          isMissing: true
        },
        {
          isInvalid: true
        }
      ]
    } else if (filterGroup === 'recent') {
      libraryItemWhere['createdAt'] = {
        [Sequelize.Op.gte]: new Date(new Date() - 60 * 24 * 60 * 60 * 1000) // 60 days ago
      }
    }

    const podcastIncludes = []
    if (includeNumEpisodesIncomplete) {
      podcastIncludes.push([Sequelize.literal(`(SELECT count(*) FROM podcastEpisodes pe LEFT OUTER JOIN mediaProgresses mp ON mp.mediaItemId = pe.id AND mp.userId = :userId WHERE pe.podcastId = podcast.id AND (mp.isFinished = 0 OR mp.isFinished IS NULL))`), 'numEpisodesIncomplete'])
    }

    let { mediaWhere, replacements } = this.getMediaGroupQuery(filterGroup, filterValue)
    replacements.userId = user.id

    const podcastWhere = []
    if (Object.keys(mediaWhere).length) podcastWhere.push(mediaWhere)

    const userPermissionPodcastWhere = this.getUserPermissionPodcastWhereQuery(user)
    replacements = { ...replacements, ...userPermissionPodcastWhere.replacements }
    podcastWhere.push(...userPermissionPodcastWhere.podcastWhere)

    const { rows: podcasts, count } = await Database.podcastModel.findAndCountAll({
      where: podcastWhere,
      replacements,
      distinct: true,
      attributes: {
        include: [[Sequelize.literal(`(SELECT count(*) FROM podcastEpisodes pe WHERE pe.podcastId = podcast.id)`), 'numEpisodes'], ...podcastIncludes]
      },
      include: [
        {
          model: Database.libraryItemModel,
          required: true,
          where: libraryItemWhere,
          include: libraryItemIncludes
        }
      ],
      order: this.getOrder(sortBy, sortDesc),
      subQuery: false,
      limit: limit || null,
      offset
    })

    const libraryItems = podcasts.map((podcastExpanded) => {
      const libraryItem = podcastExpanded.libraryItem.toJSON()
      const podcast = podcastExpanded.toJSON()

      delete podcast.libraryItem

      if (libraryItem.feeds?.length) {
        libraryItem.rssFeed = libraryItem.feeds[0]
      }
      if (podcast.numEpisodesIncomplete) {
        libraryItem.numEpisodesIncomplete = podcast.numEpisodesIncomplete
      }

      libraryItem.media = podcast

      return libraryItem
    })

    return {
      libraryItems,
      count
    }
  },

  /**
   * Get podcast episodes filtered and sorted
   * @param {string} libraryId
<<<<<<< HEAD
   * @param {oldUser} user
=======
   * @param {import('../../models/User')} user
>>>>>>> 633ff810
   * @param {[string]} filterGroup
   * @param {[string]} filterValue
   * @param {string} sortBy
   * @param {string} sortDesc
   * @param {number} limit
   * @param {number} offset
   * @param {boolean} isHomePage for home page shelves
   * @returns {object} {libraryItems:LibraryItem[], count:number}
   */
  async getFilteredPodcastEpisodes(libraryId, user, filterGroup, filterValue, sortBy, sortDesc, limit, offset, isHomePage = false) {
    if (sortBy === 'progress' && filterGroup !== 'progress') {
      Logger.warn('Cannot sort podcast episodes by progress without filtering by progress')
      sortBy = 'createdAt'
    }

    const podcastEpisodeIncludes = []
    let podcastEpisodeWhere = {}
    let libraryItemWhere = {
      libraryId
    }
    if (filterGroup === 'progress') {
      const mediaProgressWhere = {
        userId: user.id
      }
      // Respect hide from continue listening for home page shelf
      if (isHomePage) {
        mediaProgressWhere.hideFromContinueListening = false
      }
      podcastEpisodeIncludes.push({
        model: Database.mediaProgressModel,
        where: mediaProgressWhere,
        attributes: ['id', 'isFinished', 'currentTime', 'updatedAt']
      })

      if (filterValue === 'in-progress') {
        podcastEpisodeWhere = [
          {
            '$mediaProgresses.isFinished$': false
          },
          {
            '$mediaProgresses.currentTime$': {
              [Sequelize.Op.gt]: 0
            }
          }
        ]
      } else if (filterValue === 'finished') {
        podcastEpisodeWhere['$mediaProgresses.isFinished$'] = true
      }
    } else if (filterGroup === 'recent') {
      podcastEpisodeWhere['createdAt'] = {
        [Sequelize.Op.gte]: new Date(new Date() - 60 * 24 * 60 * 60 * 1000) // 60 days ago
      }
    }

    const podcastEpisodeOrder = []
    if (sortBy === 'createdAt') {
      podcastEpisodeOrder.push(['createdAt', sortDesc ? 'DESC' : 'ASC'])
    } else if (sortBy === 'progress') {
      podcastEpisodeOrder.push([Sequelize.literal('mediaProgresses.updatedAt'), sortDesc ? 'DESC' : 'ASC'])
    }

    const userPermissionPodcastWhere = this.getUserPermissionPodcastWhereQuery(user)

    const { rows: podcastEpisodes, count } = await Database.podcastEpisodeModel.findAndCountAll({
      where: podcastEpisodeWhere,
      replacements: userPermissionPodcastWhere.replacements,
      include: [
        {
          model: Database.podcastModel,
          where: userPermissionPodcastWhere.podcastWhere,
          include: [
            {
              model: Database.libraryItemModel,
              where: libraryItemWhere
            }
          ]
        },
        ...podcastEpisodeIncludes
      ],
      distinct: true,
      subQuery: false,
      order: podcastEpisodeOrder,
      limit,
      offset
    })

    const libraryItems = podcastEpisodes.map((ep) => {
      const libraryItem = ep.podcast.libraryItem.toJSON()
      const podcast = ep.podcast.toJSON()
      delete podcast.libraryItem
      libraryItem.media = podcast
      libraryItem.recentEpisode = ep.getOldPodcastEpisode(libraryItem.id).toJSON()
      return libraryItem
    })

    return {
      libraryItems,
      count
    }
  },

  /**
   * Search podcasts
<<<<<<< HEAD
   * @param {import('../../objects/user/User')} oldUser
   * @param {import('../../objects/Library')} oldLibrary
=======
   * @param {import('../../models/User')} user
   * @param {import('../../models/Library')} library
>>>>>>> 633ff810
   * @param {string} query
   * @param {number} limit
   * @param {number} offset
   * @returns {{podcast:object[], tags:object[]}}
   */
  async search(user, library, query, limit, offset) {
    const userPermissionPodcastWhere = this.getUserPermissionPodcastWhereQuery(user)

    const textSearchQuery = await Database.createTextSearchQuery(query)

    const matchTitle = textSearchQuery.matchExpression('title')
    const matchAuthor = textSearchQuery.matchExpression('author')

    // Search title, author, itunesId, itunesArtistId
    const podcasts = await Database.podcastModel.findAll({
      where: [
        {
          [Sequelize.Op.or]: [
            Sequelize.literal(matchTitle),
            Sequelize.literal(matchAuthor),
            {
              itunesId: {
                [Sequelize.Op.substring]: query
              }
            },
            {
              itunesArtistId: {
                [Sequelize.Op.substring]: query
              }
            }
          ]
        },
        ...userPermissionPodcastWhere.podcastWhere
      ],
      replacements: userPermissionPodcastWhere.replacements,
      include: [
        {
          model: Database.libraryItemModel,
          where: {
            libraryId: library.id
          }
        }
      ],
      subQuery: false,
      distinct: true,
      limit,
      offset
    })

    const itemMatches = []

    for (const podcast of podcasts) {
      const libraryItem = podcast.libraryItem
      delete podcast.libraryItem
      libraryItem.media = podcast
      itemMatches.push({
        libraryItem: Database.libraryItemModel.getOldLibraryItem(libraryItem).toJSONExpanded()
      })
    }

    const matchJsonValue = textSearchQuery.matchExpression('json_each.value')

    // Search tags
    const tagMatches = []
    const [tagResults] = await Database.sequelize.query(`SELECT value, count(*) AS numItems FROM podcasts p, libraryItems li, json_each(p.tags) WHERE json_valid(p.tags) AND ${matchJsonValue} AND p.id = li.mediaId AND li.libraryId = :libraryId GROUP BY value ORDER BY numItems DESC LIMIT :limit OFFSET :offset;`, {
      replacements: {
        libraryId: library.id,
        limit,
        offset
      },
      raw: true
    })
    for (const row of tagResults) {
      tagMatches.push({
        name: row.value,
        numItems: row.numItems
      })
    }

    // Search genres
    const genreMatches = []
    const [genreResults] = await Database.sequelize.query(`SELECT value, count(*) AS numItems FROM podcasts p, libraryItems li, json_each(p.genres) WHERE json_valid(p.genres) AND ${matchJsonValue} AND p.id = li.mediaId AND li.libraryId = :libraryId GROUP BY value ORDER BY numItems DESC LIMIT :limit OFFSET :offset;`, {
      replacements: {
        libraryId: library.id,
        limit,
        offset
      },
      raw: true
    })
    for (const row of genreResults) {
      genreMatches.push({
        name: row.value,
        numItems: row.numItems
      })
    }

    return {
      podcast: itemMatches,
      tags: tagMatches,
      genres: genreMatches
    }
  },

  /**
   * Most recent podcast episodes not finished
<<<<<<< HEAD
   * @param {import('../../objects/user/User')} oldUser
   * @param {import('../../objects/Library')} oldLibrary
=======
   * @param {import('../../models/User')} user
   * @param {import('../../models/Library')} library
>>>>>>> 633ff810
   * @param {number} limit
   * @param {number} offset
   * @returns {Promise<object[]>}
   */
  async getRecentEpisodes(user, library, limit, offset) {
    const userPermissionPodcastWhere = this.getUserPermissionPodcastWhereQuery(user)

    const episodes = await Database.podcastEpisodeModel.findAll({
      where: {
        '$mediaProgresses.isFinished$': {
          [Sequelize.Op.or]: [null, false]
        }
      },
      replacements: userPermissionPodcastWhere.replacements,
      include: [
        {
          model: Database.podcastModel,
          where: userPermissionPodcastWhere.podcastWhere,
          required: true,
          include: {
            model: Database.libraryItemModel,
            where: {
              libraryId: library.id
            }
          }
        },
        {
          model: Database.mediaProgressModel,
          where: {
            userId: user.id
          },
          required: false
        }
      ],
      order: [['publishedAt', 'DESC']],
      subQuery: false,
      limit,
      offset
    })

    const episodeResults = episodes.map((ep) => {
      const libraryItem = ep.podcast.libraryItem
      libraryItem.media = ep.podcast
      const oldPodcast = Database.podcastModel.getOldPodcast(libraryItem)
      const oldPodcastEpisode = ep.getOldPodcastEpisode(libraryItem.id).toJSONExpanded()
      oldPodcastEpisode.podcast = oldPodcast
      oldPodcastEpisode.libraryId = libraryItem.libraryId
      return oldPodcastEpisode
    })

    return episodeResults
  },

  /**
   * Get stats for podcast library
   * @param {string} libraryId
   * @returns {Promise<{ totalSize:number, totalDuration:number, numAudioFiles:number, totalItems:number}>}
   */
  async getPodcastLibraryStats(libraryId) {
    const [sizeResults] = await Database.sequelize.query(`SELECT SUM(li.size) AS totalSize FROM libraryItems li WHERE li.mediaType = "podcast" AND li.libraryId = :libraryId;`, {
      replacements: {
        libraryId
      }
    })
    const [statResults] = await Database.sequelize.query(`SELECT SUM(json_extract(pe.audioFile, '$.duration')) AS totalDuration, COUNT(DISTINCT(li.id)) AS totalItems, COUNT(pe.id) AS numAudioFiles FROM libraryItems li, podcasts p LEFT OUTER JOIN podcastEpisodes pe ON pe.podcastId = p.id WHERE p.id = li.mediaId AND li.libraryId = :libraryId;`, {
      replacements: {
        libraryId
      }
    })
    return {
      ...statResults[0],
      totalSize: sizeResults[0].totalSize || 0
    }
  },

  /**
   * Genres with num podcasts
   * @param {string} libraryId
   * @returns {{genre:string, count:number}[]}
   */
  async getGenresWithCount(libraryId) {
    const genres = []
    const [genreResults] = await Database.sequelize.query(`SELECT value, count(*) AS numItems FROM podcasts p, libraryItems li, json_each(p.genres) WHERE json_valid(p.genres) AND p.id = li.mediaId AND li.libraryId = :libraryId GROUP BY value ORDER BY numItems DESC;`, {
      replacements: {
        libraryId
      },
      raw: true
    })
    for (const row of genreResults) {
      genres.push({
        genre: row.value,
        count: row.numItems
      })
    }
    return genres
  },

  /**
<<<<<<< HEAD
   * Get the longest podcasts in library
=======
   * Get longest podcasts in library
>>>>>>> 633ff810
   * @param {string} libraryId
   * @param {number} limit
   * @returns {Promise<{ id:string, title:string, duration:number }[]>}
   */
  async getLongestPodcasts(libraryId, limit) {
    const podcasts = await Database.podcastModel.findAll({
      attributes: ['id', 'title', [Sequelize.literal(`(SELECT SUM(json_extract(pe.audioFile, '$.duration')) FROM podcastEpisodes pe WHERE pe.podcastId = podcast.id)`), 'duration']],
      include: {
        model: Database.libraryItemModel,
        attributes: ['id', 'libraryId'],
        where: {
          libraryId
        }
      },
      order: [['duration', 'DESC']],
      limit
    })
    return podcasts.map((podcast) => {
      return {
        id: podcast.libraryItem.id,
        title: podcast.title,
        duration: podcast.dataValues.duration
      }
    })
  }
}<|MERGE_RESOLUTION|>--- conflicted
+++ resolved
@@ -5,11 +5,7 @@
 module.exports = {
   /**
    * User permissions to restrict podcasts for explicit content & tags
-<<<<<<< HEAD
-   * @param {import('../../objects/user/User')} user
-=======
    * @param {import('../../models/User')} user
->>>>>>> 633ff810
    * @returns {{ podcastWhere:Sequelize.WhereOptions, replacements:object }}
    */
   getUserPermissionPodcastWhereQuery(user) {
@@ -103,11 +99,7 @@
   /**
    * Get library items for podcast media type using filter and sort
    * @param {string} libraryId
-<<<<<<< HEAD
-   * @param {oldUser} user
-=======
    * @param {import('../../models/User')} user
->>>>>>> 633ff810
    * @param {[string]} filterGroup
    * @param {[string]} filterValue
    * @param {string} sortBy
@@ -209,11 +201,7 @@
   /**
    * Get podcast episodes filtered and sorted
    * @param {string} libraryId
-<<<<<<< HEAD
-   * @param {oldUser} user
-=======
    * @param {import('../../models/User')} user
->>>>>>> 633ff810
    * @param {[string]} filterGroup
    * @param {[string]} filterValue
    * @param {string} sortBy
@@ -317,13 +305,8 @@
 
   /**
    * Search podcasts
-<<<<<<< HEAD
-   * @param {import('../../objects/user/User')} oldUser
-   * @param {import('../../objects/Library')} oldLibrary
-=======
    * @param {import('../../models/User')} user
    * @param {import('../../models/Library')} library
->>>>>>> 633ff810
    * @param {string} query
    * @param {number} limit
    * @param {number} offset
@@ -429,13 +412,8 @@
 
   /**
    * Most recent podcast episodes not finished
-<<<<<<< HEAD
-   * @param {import('../../objects/user/User')} oldUser
-   * @param {import('../../objects/Library')} oldLibrary
-=======
    * @param {import('../../models/User')} user
    * @param {import('../../models/Library')} library
->>>>>>> 633ff810
    * @param {number} limit
    * @param {number} offset
    * @returns {Promise<object[]>}
@@ -534,11 +512,7 @@
   },
 
   /**
-<<<<<<< HEAD
-   * Get the longest podcasts in library
-=======
    * Get longest podcasts in library
->>>>>>> 633ff810
    * @param {string} libraryId
    * @param {number} limit
    * @returns {Promise<{ id:string, title:string, duration:number }[]>}
