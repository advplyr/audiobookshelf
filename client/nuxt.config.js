--- conflicted
+++ resolved
@@ -26,13 +26,6 @@
       { charset: 'utf-8' },
       { name: 'viewport', content: 'width=device-width, initial-scale=1' },
       { hid: 'description', name: 'description', content: '' }
-<<<<<<< HEAD
-=======
-    ],
-    script: [],
-    link: [
-      { rel: 'icon', type: 'image/x-icon', href: (process.env.ROUTER_BASE_PATH || '') + '/favicon.ico' }
->>>>>>> 0dd3a52c
     ]
   },
 
@@ -52,7 +45,6 @@
   plugins: [
     '@/plugins/constants.js',
     '@/plugins/init.client.js',
-    '@/plugins/sortable.js',
     '@/plugins/favicon.js',
     '@/plugins/axios.js',
     '@/plugins/toast.js',
