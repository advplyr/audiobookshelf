--- conflicted
+++ resolved
@@ -19,7 +19,6 @@
 
         <div class="w-full h-px bg-white/10 my-4" />
 
-<<<<<<< HEAD
         <div v-if="isGlobalSharing" class="flex items-center py-1">
           <ui-toggle-switch v-model="isUserSharing" @input="changeSharingSetting" />
           <ui-tooltip text="Share your latest listening activity with other users in the social tab">
@@ -32,10 +31,7 @@
 
         <div v-if="isGlobalSharing" class="w-full h-px bg-primary my-4" />
 
-        <p v-if="!isGuest" class="mb-4 text-lg">Change Password</p>
-=======
         <p v-if="!isGuest" class="mb-4 text-lg">{{ $strings.HeaderChangePassword }}</p>
->>>>>>> 892fb641
         <form v-if="!isGuest" @submit.prevent="submitChangePassword">
           <ui-text-input-with-label v-model="password" :disabled="changingPassword" type="password" :label="$strings.LabelPassword" class="my-2" />
           <ui-text-input-with-label v-model="newPassword" :disabled="changingPassword" type="password" :label="$strings.LabelNewPassword" class="my-2" />
@@ -63,11 +59,8 @@
       newPassword: null,
       confirmPassword: null,
       changingPassword: false,
-<<<<<<< HEAD
-      isUserSharing: null 
-=======
+      isUserSharing: null,
       selectedLanguage: ''
->>>>>>> 892fb641
     }
   },
   computed: {
@@ -94,13 +87,11 @@
     }
   },
   methods: {
-<<<<<<< HEAD
     init() {
       this.isUserSharing = this.$store.getters['user/getUserSetting']('shareListeningActivity')
-=======
+    },
     updateLocalLanguage(lang) {
       this.$setLanguageCode(lang)
->>>>>>> 892fb641
     },
     logout() {
       var rootSocket = this.$root.socket || {}
@@ -153,11 +144,8 @@
     }
   },
   mounted() {
-<<<<<<< HEAD
     this.init()
-=======
     this.selectedLanguage = this.$languageCodes.current
->>>>>>> 892fb641
   }
 }
 </script>