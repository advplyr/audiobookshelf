--- conflicted
+++ resolved
@@ -281,28 +281,6 @@
       useBookshelfView: false,
       isPurgingCache: false,
       newServerSettings: {},
-<<<<<<< HEAD
-      tooltips: {
-        experimentalFeatures: 'Features in development that could use your feedback and help testing. Click to open github discussion.',
-        scannerDisableWatcher: 'Disables the automatic adding/updating of items when file changes are detected. *Requires server restart',
-        scannerPreferOpfMetadata: 'OPF file metadata will be used for book details over folder names',
-        scannerPreferMatchedMetadata: 'Matched data will overide book details when using Quick Match',
-        scannerPreferAudioMetadata: 'Audio file ID3 meta tags will be used for book details over folder names',
-        scannerParseSubtitle: 'Extract subtitles from audiobook folder names.<br>Subtitle must be seperated by " - "<br>i.e. "Book Title - A Subtitle Here" has the subtitle "A Subtitle Here"',
-        sortingIgnorePrefix: 'i.e. for prefix "the" book title "The Book Title" would sort as "Book Title, The"',
-        scannerFindCovers: 'If your audiobook does not have an embedded cover or a cover image inside the folder, the scanner will attempt to find a cover.<br>Note: This will extend scan time',
-        bookshelfView: 'Alternative view without wooden bookshelf',
-        storeCoverWithItem: 'By default covers are stored in /metadata/items, enabling this setting will store covers in your library item folder. Only one file named "cover" will be kept',
-        storeMetadataWithItem: 'By default metadata files are stored in /metadata/items, enabling this setting will store metadata files in your library item folders. Uses .abs file extension',
-        coverAspectRatio: 'Prefer to use square covers over standard 1.6:1 book covers',
-        enableEReader: 'E-reader is still a work in progress, but use this setting to open it up to all your users (or use the "Experimental Features" toggle just for use by you)',
-        scannerPreferOverdriveMediaMarker: 'MP3 files from Overdrive come with chapter timings embedded as custom metadata. Enabling this will use these tags for chapter timings automatically',
-        shareStats: 'Allow users to share latest listening activity with other users on an opt-in basis',
-        scannerUseSingleThreadedProber: 'The old scanner used a single thread. Leaving it in to use as a comparison for now.',
-        scannerMaxThreads: 'Number of concurrent media files to scan at a time. Value of 1 will be a slower scan but less CPU usage. <br><br>Value of 0 defaults to # of CPU cores for this server times 2 (i.e. 4-core CPU will be 8)'
-      },
-=======
->>>>>>> 892fb641
       showConfirmPurgeCache: false
     }
   },
