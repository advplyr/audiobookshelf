--- conflicted
+++ resolved
@@ -309,12 +309,9 @@
         coverAspectRatio: 'Prefer to use square covers over standard 1.6:1 book covers',
         enableEReader: 'E-reader is still a work in progress, but use this setting to open it up to all your users (or use the "Experimental Features" toggle just for use by you)',
         scannerPreferOverdriveMediaMarker: 'MP3 files from Overdrive come with chapter timings embedded as custom metadata. Enabling this will use these tags for chapter timings automatically',
-<<<<<<< HEAD
         shareStats: 'Allow users to share latest listening activity with other users on an opt-in basis'
-=======
         scannerUseSingleThreadedProber: 'The old scanner used a single thread. Leaving it in to use as a comparison for now.',
         scannerMaxThreads: 'Number of concurrent media files to scan at a time. Value of 1 will be a slower scan but less CPU usage. <br><br>Value of 0 defaults to # of CPU cores for this server times 2 (i.e. 4-core CPU will be 8)'
->>>>>>> 46668854
       },
       showConfirmPurgeCache: false
     }
