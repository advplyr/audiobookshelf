<template>
  <div>
    <app-settings-content :header-text="$strings.HeaderSettings">
      <div class="lg:flex">
        <div class="flex-1">
          <div class="pt-4">
            <h2 class="font-semibold">{{ $strings.HeaderSettingsGeneral }}</h2>
          </div>
          <div class="flex items-end py-2">
            <ui-toggle-switch labeledBy="settings-store-cover-with-items" v-model="newServerSettings.storeCoverWithItem" :disabled="updatingServerSettings" @input="(val) => updateSettingsKey('storeCoverWithItem', val)" />
            <ui-tooltip :text="$strings.LabelSettingsStoreCoversWithItemHelp">
              <p class="pl-4">
                <span id="settings-store-cover-with-items">{{ $strings.LabelSettingsStoreCoversWithItem }}</span>
                <span class="material-icons icon-text">info_outlined</span>
              </p>
            </ui-tooltip>
          </div>

          <div class="flex items-center py-2">
            <ui-toggle-switch labeledBy="settings-store-metadata-with-items" v-model="newServerSettings.storeMetadataWithItem" :disabled="updatingServerSettings" @input="(val) => updateSettingsKey('storeMetadataWithItem', val)" />
            <ui-tooltip :text="$strings.LabelSettingsStoreMetadataWithItemHelp">
              <p class="pl-4">
                <span id="settings-store-metadata-with-items">{{ $strings.LabelSettingsStoreMetadataWithItem }}</span>
                <span class="material-icons icon-text">info_outlined</span>
              </p>
            </ui-tooltip>
          </div>

          <div class="flex items-center py-2">
            <ui-toggle-switch labeledBy="settings-sorting-ignore-prefixes" v-model="newServerSettings.sortingIgnorePrefix" :disabled="updatingServerSettings" @input="(val) => updateSettingsKey('sortingIgnorePrefix', val)" />
            <ui-tooltip :text="$strings.LabelSettingsSortingIgnorePrefixesHelp">
              <p class="pl-4">
                <span id="settings-sorting-ignore-prefixes">{{ $strings.LabelSettingsSortingIgnorePrefixes }}</span>
                <span class="material-icons icon-text">info_outlined</span>
              </p>
            </ui-tooltip>
          </div>
          <div v-if="newServerSettings.sortingIgnorePrefix" class="w-72 ml-14 mb-2">
            <ui-multi-select v-model="newServerSettings.sortingPrefixes" small :items="newServerSettings.sortingPrefixes" :label="$strings.LabelPrefixesToIgnore" @input="updateSortingPrefixes" :disabled="updatingServerSettings" />
          </div>

          <div class="flex items-center py-2 mb-2">
            <ui-toggle-switch labeledBy="settings-chromecast-support" v-model="newServerSettings.chromecastEnabled" :disabled="updatingServerSettings" @input="(val) => updateSettingsKey('chromecastEnabled', val)" />
            <p class="pl-4" id="settings-chromecast-support">{{ $strings.LabelSettingsChromecastSupport }}</p>
          </div>

          <div class="w-44 mb-2">
            <ui-dropdown v-model="newServerSettings.metadataFileFormat" small :items="metadataFileFormats" label="Metadata File Format" @input="updateMetadataFileFormat" :disabled="updatingServerSettings" />
          </div>

          <div class="pt-4">
            <h2 class="font-semibold">{{ $strings.HeaderSettingsDisplay }}</h2>
          </div>

          <div class="flex items-center py-2">
            <ui-toggle-switch labeledBy="settings-home-page-uses-bookshelf" v-model="homepageUseBookshelfView" :disabled="updatingServerSettings" @input="updateHomeUseBookshelfView" />
            <ui-tooltip :text="$strings.LabelSettingsBookshelfViewHelp">
              <p class="pl-4">
                <span id="settings-home-page-uses-bookshelf">{{ $strings.LabelSettingsHomePageBookshelfView }}</span>
                <span class="material-icons icon-text">info_outlined</span>
              </p>
            </ui-tooltip>
          </div>

          <div class="flex items-center py-2">
            <ui-toggle-switch labeledBy="settings-library-uses-bookshelf" v-model="useBookshelfView" :disabled="updatingServerSettings" @input="updateUseBookshelfView" />
            <ui-tooltip :text="$strings.LabelSettingsBookshelfViewHelp">
              <p class="pl-4">
                <span id="settings-library-uses-bookshelf">{{ $strings.LabelSettingsLibraryBookshelfView }}</span>
                <span class="material-icons icon-text">info_outlined</span>
              </p>
            </ui-tooltip>
          </div>

          <div class="flex-grow py-2">
            <ui-dropdown :label="$strings.LabelSettingsDateFormat" v-model="newServerSettings.dateFormat" :items="dateFormats" small class="max-w-52" @input="(val) => updateSettingsKey('dateFormat', val)" />
            <p class="text-xs ml-1 text-white text-opacity-60">{{ $strings.LabelExample }}: {{ dateExample }}</p>
          </div>

          <div class="flex-grow py-2">
            <ui-dropdown :label="$strings.LabelSettingsTimeFormat" v-model="newServerSettings.timeFormat" :items="timeFormats" small class="max-w-52" @input="(val) => updateSettingsKey('timeFormat', val)" />
            <p class="text-xs ml-1 text-white text-opacity-60">{{ $strings.LabelExample }}: {{ timeExample }}</p>
          </div>

          <div class="py-2">
            <ui-dropdown :label="$strings.LabelLanguageDefaultServer" ref="langDropdown" v-model="newServerSettings.language" :items="$languageCodeOptions" small class="max-w-52" @input="updateServerLanguage" />
          </div>
        </div>

        <div class="flex-1">
          <div class="pt-4">
            <h2 class="font-semibold">{{ $strings.HeaderSettingsScanner }}</h2>
          </div>

          <div class="flex items-center py-2">
            <ui-toggle-switch labeledBy="settings-parse-subtitles" v-model="newServerSettings.scannerParseSubtitle" :disabled="updatingServerSettings" @input="(val) => updateSettingsKey('scannerParseSubtitle', val)" />
            <ui-tooltip :text="$strings.LabelSettingsParseSubtitlesHelp">
              <p class="pl-4">
                <span id="settings-parse-subtitles">{{ $strings.LabelSettingsParseSubtitles }}</span>
                <span class="material-icons icon-text">info_outlined</span>
              </p>
            </ui-tooltip>
          </div>

          <div class="flex items-center py-2">
            <ui-toggle-switch labeledBy="settings-find-covers" v-model="newServerSettings.scannerFindCovers" :disabled="updatingServerSettings" @input="(val) => updateSettingsKey('scannerFindCovers', val)" />
            <ui-tooltip :text="$strings.LabelSettingsFindCoversHelp">
              <p class="pl-4">
                <span id="settings-find-covers">{{ $strings.LabelSettingsFindCovers }}</span>
                <span class="material-icons icon-text">info_outlined</span>
              </p>
            </ui-tooltip>
            <div class="flex-grow" />
          </div>
          <div v-if="newServerSettings.scannerFindCovers" class="w-44 ml-14 mb-2">
            <ui-dropdown v-model="newServerSettings.scannerCoverProvider" small :items="providers" label="Cover Provider" @input="updateScannerCoverProvider" :disabled="updatingServerSettings" />
          </div>

          <div class="flex items-center py-2">
            <ui-toggle-switch labeledBy="settings-overdrive-media-markers" v-model="newServerSettings.scannerPreferOverdriveMediaMarker" :disabled="updatingServerSettings" @input="(val) => updateSettingsKey('scannerPreferOverdriveMediaMarker', val)" />
            <ui-tooltip :text="$strings.LabelSettingsOverdriveMediaMarkersHelp">
              <p class="pl-4">
                <span id="settings-overdrive-media-markers">{{ $strings.LabelSettingsOverdriveMediaMarkers }}</span>
                <span class="material-icons icon-text">info_outlined</span>
              </p>
            </ui-tooltip>
          </div>

          <div class="flex items-center py-2">
            <ui-toggle-switch labeledBy="settings-prefer-audio-metadata" v-model="newServerSettings.scannerPreferAudioMetadata" :disabled="updatingServerSettings" @input="(val) => updateSettingsKey('scannerPreferAudioMetadata', val)" />
            <ui-tooltip :text="$strings.LabelSettingsPreferAudioMetadataHelp">
              <p class="pl-4">
                <span id="settings-prefer-audio-metadata">{{ $strings.LabelSettingsPreferAudioMetadata }}</span>
                <span class="material-icons icon-text">info_outlined</span>
              </p>
            </ui-tooltip>
          </div>

          <div class="flex items-center py-2">
            <ui-toggle-switch labeledBy="settings-prefer-opf-metadata" v-model="newServerSettings.scannerPreferOpfMetadata" :disabled="updatingServerSettings" @input="(val) => updateSettingsKey('scannerPreferOpfMetadata', val)" />
            <ui-tooltip :text="$strings.LabelSettingsPreferOPFMetadataHelp">
              <p class="pl-4">
                <span id="settings-prefer-opf-metadata">{{ $strings.LabelSettingsPreferOPFMetadata }}</span>
                <span class="material-icons icon-text">info_outlined</span>
              </p>
            </ui-tooltip>
          </div>

          <div class="flex items-center py-2">
            <ui-toggle-switch labeledBy="settings-prefer-matched-metadata" v-model="newServerSettings.scannerPreferMatchedMetadata" :disabled="updatingServerSettings" @input="(val) => updateSettingsKey('scannerPreferMatchedMetadata', val)" />
            <ui-tooltip :text="$strings.LabelSettingsPreferMatchedMetadataHelp">
              <p class="pl-4">
                <span id="settings-prefer-matched-metadata">{{ $strings.LabelSettingsPreferMatchedMetadata }}</span>
                <span class="material-icons icon-text">info_outlined</span>
              </p>
            </ui-tooltip>
          </div>

          <div class="flex items-center py-2">
            <ui-toggle-switch labeledBy="settings-disable-watcher" v-model="newServerSettings.scannerDisableWatcher" :disabled="updatingServerSettings" @input="(val) => updateSettingsKey('scannerDisableWatcher', val)" />
            <ui-tooltip :text="$strings.LabelSettingsDisableWatcherHelp">
              <p class="pl-4">
                <span id="settings-disable-watcher">{{ $strings.LabelSettingsDisableWatcher }}</span>
                <span class="material-icons icon-text">info_outlined</span>
              </p>
            </ui-tooltip>
          </div>

          <div class="pt-4">
            <h2 class="font-semibold">{{ $strings.HeaderSettingsExperimental }}</h2>
          </div>

          <div class="flex items-center py-2">
            <ui-toggle-switch labeledBy="settings-experimental-features" v-model="showExperimentalFeatures" />
            <ui-tooltip :text="$strings.LabelSettingsExperimentalFeaturesHelp">
              <p class="pl-4">
                <span id="settings-experimental-features">{{ $strings.LabelSettingsExperimentalFeatures }}</span>
                <a :aria-label="$strings.LabelSettingsExperimentalFeaturesHelp" href="https://github.com/advplyr/audiobookshelf/discussions/75" target="_blank">
                  <span class="material-icons icon-text">info_outlined</span>
                </a>
              </p>
            </ui-tooltip>
          </div>

          <div class="flex items-center py-2">
            <ui-toggle-switch labeledBy="settings-enable-e-reader" v-model="newServerSettings.enableEReader" :disabled="updatingServerSettings" @input="(val) => updateSettingsKey('enableEReader', val)" />
            <ui-tooltip :text="$strings.LabelSettingsEnableEReaderHelp">
              <p class="pl-4">
                <span id="settings-enable-e-reader">{{ $strings.LabelSettingsEnableEReader }}</span>
                <span class="material-icons icon-text">info_outlined</span>
              </p>
            </ui-tooltip>
          </div>

          <div class="flex items-center py-2">
            <ui-text-input-with-label ref="defaultRenameString" v-model="newServerSettings.defaultRenameString" :disabled="updatingServerSettings" :label="$strings.LabelSettingsRenameString" @blur="() => updateDefaultRenameString()" class="m-2 max-w-100" />
            <ui-tooltip :text="$strings.LabelSettingsRenameStringHelp">
              <p class="pl-4">
                <span id="settings-sorting-ignore-prefixes"></span>
                <span class="material-icons icon-text">info_outlined</span>
              </p>
            </ui-tooltip>
          </div>
          
          <!-- <div class="flex items-center py-2">
            <ui-toggle-switch v-model="newServerSettings.scannerUseTone" :disabled="updatingServerSettings" @input="(val) => updateSettingsKey('scannerUseTone', val)" />
            <ui-tooltip text="Tone library for metadata">
              <p class="pl-4">
                Use Tone library for metadata
                <span class="material-icons icon-text">info_outlined</span>
              </p>
            </ui-tooltip>
          </div> -->
        </div>
      </div>
    </app-settings-content>

    <div class="h-0.5 bg-primary bg-opacity-30 w-full" />

    <div class="flex items-center py-4">
      <div class="flex-grow" />
      <ui-btn color="bg" small :padding-x="4" class="mr-2 text-xs md:text-sm" :loading="isPurgingCache" @click.stop="purgeCache">{{ $strings.ButtonPurgeAllCache }}</ui-btn>
      <ui-btn color="bg" small :padding-x="4" class="mr-2 text-xs md:text-sm" :loading="isPurgingCache" @click.stop="purgeItemsCache">{{ $strings.ButtonPurgeItemsCache }}</ui-btn>
      <ui-btn color="bg" small :padding-x="4" class="mr-2 text-xs md:text-sm" :loading="isResettingLibraryItems" @click="resetLibraryItems">{{ $strings.ButtonRemoveAllLibraryItems }}</ui-btn>
    </div>

    <div class="flex items-center py-4">
      <div class="flex-grow" />
      <p class="pr-2 text-sm text-yellow-400">
        {{ $strings.MessageReportBugsAndContribute }}
        <a class="underline" href="https://github.com/advplyr/audiobookshelf" target="_blank">github</a>
      </p>
      <a href="https://github.com/advplyr/audiobookshelf" target="_blank" class="text-white hover:text-gray-200 hover:scale-150 hover:rotate-6 transform duration-500">
        <svg xmlns="http://www.w3.org/2000/svg" fill="currentColor" width="24" height="24" viewBox="0 0 24 24">
          <path
            d="M12 0c-6.626 0-12 5.373-12 12 0 5.302 3.438 9.8 8.207 11.387.599.111.793-.261.793-.577v-2.234c-3.338.726-4.033-1.416-4.033-1.416-.546-1.387-1.333-1.756-1.333-1.756-1.089-.745.083-.729.083-.729 1.205.084 1.839 1.237 1.839 1.237 1.07 1.834 2.807 1.304 3.492.997.107-.775.418-1.305.762-1.604-2.665-.305-5.467-1.334-5.467-5.931 0-1.311.469-2.381 1.236-3.221-.124-.303-.535-1.524.117-3.176 0 0 1.008-.322 3.301 1.23.957-.266 1.983-.399 3.003-.404 1.02.005 2.047.138 3.006.404 2.291-1.552 3.297-1.23 3.297-1.23.653 1.653.242 2.874.118 3.176.77.84 1.235 1.911 1.235 3.221 0 4.609-2.807 5.624-5.479 5.921.43.372.823 1.102.823 2.222v3.293c0 .319.192.694.801.576 4.765-1.589 8.199-6.086 8.199-11.386 0-6.627-5.373-12-12-12z"
          />
        </svg>
      </a>
      <p class="pl-4 pr-2 text-sm text-yellow-400">
        {{ $strings.MessageJoinUsOn }}
        <a class="underline" href="https://discord.gg/pJsjuNCKRq" target="_blank">discord</a>
      </p>
      <a href="https://discord.gg/pJsjuNCKRq" target="_blank" class="text-white hover:text-gray-200 hover:scale-150 hover:rotate-6 transform duration-500">
        <svg width="31" height="24" viewBox="0 0 71 55" fill="none" xmlns="http://www.w3.org/2000/svg">
          <g clip-path="url(#clip0)">
            <path
              d="M60.1045 4.8978C55.5792 2.8214 50.7265 1.2916 45.6527 0.41542C45.5603 0.39851 45.468 0.440769 45.4204 0.525289C44.7963 1.6353 44.105 3.0834 43.6209 4.2216C38.1637 3.4046 32.7345 3.4046 27.3892 4.2216C26.905 3.0581 26.1886 1.6353 25.5617 0.525289C25.5141 0.443589 25.4218 0.40133 25.3294 0.41542C20.2584 1.2888 15.4057 2.8186 10.8776 4.8978C10.8384 4.9147 10.8048 4.9429 10.7825 4.9795C1.57795 18.7309 -0.943561 32.1443 0.293408 45.3914C0.299005 45.4562 0.335386 45.5182 0.385761 45.5576C6.45866 50.0174 12.3413 52.7249 18.1147 54.5195C18.2071 54.5477 18.305 54.5139 18.3638 54.4378C19.7295 52.5728 20.9469 50.6063 21.9907 48.5383C22.0523 48.4172 21.9935 48.2735 21.8676 48.2256C19.9366 47.4931 18.0979 46.6 16.3292 45.5858C16.1893 45.5041 16.1781 45.304 16.3068 45.2082C16.679 44.9293 17.0513 44.6391 17.4067 44.3461C17.471 44.2926 17.5606 44.2813 17.6362 44.3151C29.2558 49.6202 41.8354 49.6202 53.3179 44.3151C53.3935 44.2785 53.4831 44.2898 53.5502 44.3433C53.9057 44.6363 54.2779 44.9293 54.6529 45.2082C54.7816 45.304 54.7732 45.5041 54.6333 45.5858C52.8646 46.6197 51.0259 47.4931 49.0921 48.2228C48.9662 48.2707 48.9102 48.4172 48.9718 48.5383C50.038 50.6034 51.2554 52.5699 52.5959 54.435C52.6519 54.5139 52.7526 54.5477 52.845 54.5195C58.6464 52.7249 64.529 50.0174 70.6019 45.5576C70.6551 45.5182 70.6887 45.459 70.6943 45.3942C72.1747 30.0791 68.2147 16.7757 60.1968 4.9823C60.1772 4.9429 60.1437 4.9147 60.1045 4.8978ZM23.7259 37.3253C20.2276 37.3253 17.3451 34.1136 17.3451 30.1693C17.3451 26.225 20.1717 23.0133 23.7259 23.0133C27.308 23.0133 30.1626 26.2532 30.1066 30.1693C30.1066 34.1136 27.28 37.3253 23.7259 37.3253ZM47.3178 37.3253C43.8196 37.3253 40.9371 34.1136 40.9371 30.1693C40.9371 26.225 43.7636 23.0133 47.3178 23.0133C50.9 23.0133 53.7545 26.2532 53.6986 30.1693C53.6986 34.1136 50.9 37.3253 47.3178 37.3253Z"
              fill="#ffffff"
            />
          </g>
          <defs>
            <clipPath id="clip0">
              <rect width="71" height="55" fill="white" />
            </clipPath>
          </defs>
        </svg>
      </a>
    </div>

    <div class="h-0.5 bg-primary bg-opacity-30 w-full" />

    <prompt-dialog v-model="showConfirmPurgeCache" :width="675">
      <div class="px-4 w-full text-sm py-6 rounded-lg bg-bg shadow-lg border border-black-300">
        <p class="text-error font-semibold">Important Notice!</p>
        <p class="my-2 text-center">Purge cache will delete the entire directory at <span class="font-mono">/metadata/cache</span>.</p>

        <p class="text-center mb-8">Are you sure you want to remove the cache directory?</p>
        <div class="flex px-1 items-center">
          <ui-btn color="primary" @click="showConfirmPurgeCache = false">Nevermind</ui-btn>
          <div class="flex-grow" />
          <ui-btn color="success" @click="confirmPurge">Yes, Purge!</ui-btn>
        </div>
      </div>
    </prompt-dialog>
  </div>
</template>

<script>
export default {
  data() {
    return {
      isResettingLibraryItems: false,
      updatingServerSettings: false,
      homepageUseBookshelfView: false,
      useBookshelfView: false,
      isPurgingCache: false,
      newServerSettings: {},
      showConfirmPurgeCache: false,
      metadataFileFormats: [
        {
          text: '.json',
          value: 'json'
        },
        {
          text: '.abs',
          value: 'abs'
        }
      ]
    }
  },
  watch: {
    serverSettings(newVal, oldVal) {
      if (newVal && !oldVal) {
        this.initServerSettings()
      }
    }
  },
  computed: {
    serverSettings() {
      return this.$store.state.serverSettings
    },
    providers() {
      return this.$store.state.scanners.providers
    },
    showExperimentalFeatures: {
      get() {
        return this.$store.state.showExperimentalFeatures
      },
      set(val) {
        this.$store.commit('setExperimentalFeatures', val)
      }
    },
    defaultRenameString: {
      get() {
        return this.$store.state.defaultRenameString
      },
      set(val) {
        this.$store.commit('defaultRenameString', val)
      }
    },
    dateFormats() {
      return this.$store.state.globals.dateFormats
    },
    timeFormats() {
      return this.$store.state.globals.timeFormats
    },
    dateExample() {
      const date = new Date(2014, 2, 25)
      return this.$formatJsDate(date, this.newServerSettings.dateFormat)
    },
    timeExample() {
      const date = new Date(2014, 2, 25, 17, 30, 0)
      return this.$formatJsTime(date, this.newServerSettings.timeFormat)
    }
  },
  methods: {
    updateSortingPrefixes(val) {
      if (!val || !val.length) {
        this.$toast.error('Must have at least 1 prefix')
        return
      }
      var prefixes = val.map((prefix) => prefix.trim().toLowerCase())
      this.updateServerSettings({
        sortingPrefixes: prefixes
      })
    },
    updateScannerCoverProvider(val) {
      this.updateServerSettings({
        scannerCoverProvider: val
      })
    },
    updateHomeUseBookshelfView(val) {
      this.updateServerSettings({
        homeBookshelfView: !val ? this.$constants.BookshelfView.DETAIL : this.$constants.BookshelfView.STANDARD
      })
    },
    updateUseBookshelfView(val) {
      this.updateServerSettings({
        bookshelfView: !val ? this.$constants.BookshelfView.DETAIL : this.$constants.BookshelfView.STANDARD
      })
    },
    updateServerLanguage(val) {
      this.updateSettingsKey('language', val)
    },
<<<<<<< HEAD
    updateDefaultRenameString(){
      this.updateSettingsKey('defaultRenameString', this.newServerSettings.defaultRenameString)
      this.$store.commit('setDefaultRenameString', this.newServerSettings.defaultRenameString)
=======
    updateMetadataFileFormat(val) {
      if (this.serverSettings.metadataFileFormat === val) return
      this.updateSettingsKey('metadataFileFormat', val)
>>>>>>> 35e3458f
    },
    updateSettingsKey(key, val) {
      this.updateServerSettings({
        [key]: val
      })
    },
    updateServerSettings(payload) {
      this.updatingServerSettings = true
      this.$store
        .dispatch('updateServerSettings', payload)
        .then(() => {
          this.updatingServerSettings = false
          this.$toast.success('Server settings updated')

          if (payload.language) {
            // Updating language after save allows for re-rendering
            this.$setLanguageCode(payload.language)
          }
        })
        .catch((error) => {
          console.error('Failed to update server settings', error)
          this.updatingServerSettings = false
          this.$toast.error('Failed to update server settings')
        })
    },
    initServerSettings() {
      this.newServerSettings = this.serverSettings ? { ...this.serverSettings } : {}
      this.newServerSettings.sortingPrefixes = [...(this.newServerSettings.sortingPrefixes || [])]

      this.homepageUseBookshelfView = this.newServerSettings.homeBookshelfView != this.$constants.BookshelfView.DETAIL
      this.useBookshelfView = this.newServerSettings.bookshelfView != this.$constants.BookshelfView.DETAIL
    },
    resetLibraryItems() {
      if (confirm(this.$strings.MessageRemoveAllItemsWarning)) {
        this.isResettingLibraryItems = true
        this.$axios
          .$delete('/api/items/all')
          .then(() => {
            this.isResettingLibraryItems = false
            this.$toast.success('Successfully reset items')
            location.reload()
          })
          .catch((error) => {
            console.error('failed to reset items', error)
            this.isResettingLibraryItems = false
            this.$toast.error('Failed to reset items - manually remove the /config/libraryItems folder')
          })
      }
    },
    purgeCache() {
      this.showConfirmPurgeCache = true
    },
    async confirmPurge() {
      this.showConfirmPurgeCache = false
      this.isPurgingCache = true
      await this.$axios
        .$post('/api/cache/purge')
        .then(() => {
          this.$toast.success('Cache Purged!')
        })
        .catch((error) => {
          console.error('Failed to purge cache', error)
          this.$toast.error('Failed to purge cache')
        })
      this.isPurgingCache = false
    },
    purgeItemsCache() {
      const payload = {
        message: `<span class="text-warning text-base">Warning! This will delete the entire folder at /metadata/cache/items.</span><br />Are you sure you want to purge items cache?`,
        callback: (confirmed) => {
          if (confirmed) {
            this.sendPurgeItemsCache()
          }
        },
        type: 'yesNo'
      }
      this.$store.commit('globals/setConfirmPrompt', payload)
    },
    async sendPurgeItemsCache() {
      this.isPurgingCache = true
      await this.$axios
        .$post('/api/cache/items/purge')
        .then(() => {
          this.$toast.success('Items Cache Purged!')
        })
        .catch((error) => {
          console.error('Failed to purge items cache', error)
          this.$toast.error('Failed to purge items cache')
        })
      this.isPurgingCache = false
    }
  },
  mounted() {
    this.initServerSettings()
  }
}
</script><|MERGE_RESOLUTION|>--- conflicted
+++ resolved
@@ -373,15 +373,13 @@
     updateServerLanguage(val) {
       this.updateSettingsKey('language', val)
     },
-<<<<<<< HEAD
     updateDefaultRenameString(){
       this.updateSettingsKey('defaultRenameString', this.newServerSettings.defaultRenameString)
       this.$store.commit('setDefaultRenameString', this.newServerSettings.defaultRenameString)
-=======
+    },
     updateMetadataFileFormat(val) {
       if (this.serverSettings.metadataFileFormat === val) return
       this.updateSettingsKey('metadataFileFormat', val)
->>>>>>> 35e3458f
     },
     updateSettingsKey(key, val) {
       this.updateServerSettings({
