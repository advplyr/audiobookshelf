<template>
  <div id="page-wrapper" class="bg-bg page p-8 overflow-auto relative" :class="streamLibraryItem ? 'streaming' : ''">
    <div class="flex items-center justify-center mb-6">
      <div class="w-full max-w-2xl">
        <p class="text-2xl mb-2">{{ $strings.HeaderAudiobookTools }}</p>
      </div>
      <div class="w-full max-w-2xl">
        <div class="flex justify-end">
          <ui-dropdown v-model="selectedTool" :items="availableTools" :disabled="processing" class="max-w-sm" @input="selectedToolUpdated" />
        </div>
      </div>
    </div>

    <div v-if="isM4BorEmbedTool">
      <div class="flex justify-center">
        <div class="w-full max-w-2xl">
          <p class="text-xl mb-1">{{ $strings.HeaderMetadataToEmbed }}</p>
          <p class="mb-2 text-base text-gray-300">audiobookshelf uses <a href="https://github.com/sandreas/tone" target="_blank" class="hover:underline text-blue-400 hover:text-blue-300">tone</a> to write metadata.</p>
        </div>
        <div class="w-full max-w-2xl"></div>
      </div>

      <div class="flex justify-center flex-wrap">
        <div class="w-full max-w-2xl border border-white border-opacity-10 bg-bg mx-2">
          <div class="flex py-2 px-4">
            <div class="w-1/3 text-xs font-semibold uppercase text-gray-200">{{ $strings.LabelMetaTag }}</div>
            <div class="w-2/3 text-xs font-semibold uppercase text-gray-200">{{ $strings.LabelValue }}</div>
          </div>
          <div class="w-full max-h-72 overflow-auto">
            <template v-for="(value, key, index) in toneObject">
              <div :key="key" class="flex py-1 px-4 text-sm" :class="index % 2 === 0 ? 'bg-primary bg-opacity-25' : ''">
                <div class="w-1/3 font-semibold">{{ key }}</div>
                <div class="w-2/3">
                  {{ value }}
                </div>
              </div>
            </template>
          </div>
        </div>
        <div class="w-full max-w-2xl border border-white border-opacity-10 bg-bg mx-2">
          <div class="flex py-2 px-4 bg-primary bg-opacity-25">
            <div class="flex-grow text-xs font-semibold uppercase text-gray-200">{{ $strings.LabelChapterTitle }}</div>
            <div class="w-24 text-xs font-semibold uppercase text-gray-200">{{ $strings.LabelStart }}</div>
            <div class="w-24 text-xs font-semibold uppercase text-gray-200">{{ $strings.LabelEnd }}</div>
          </div>
          <div class="w-full max-h-72 overflow-auto">
            <p v-if="!metadataChapters.length" class="py-5 text-center text-gray-200">{{ $strings.MessageNoChapters }}</p>
            <template v-for="(chapter, index) in metadataChapters">
              <div :key="index" class="flex py-1 px-4 text-sm" :class="index % 2 === 1 ? 'bg-primary bg-opacity-25' : ''">
                <div class="flex-grow font-semibold">{{ chapter.title }}</div>
                <div class="w-24">
                  {{ $secondsToTimestamp(chapter.start) }}
                </div>
                <div class="w-24">
                  {{ $secondsToTimestamp(chapter.end) }}
                </div>
              </div>
            </template>
          </div>
        </div>
      </div>

      <div class="w-full h-px bg-white bg-opacity-10 my-8" />

<<<<<<< HEAD
      <div class="w-full max-w-4xl mx-auto">
        <div v-if="isEmbedTool" class="w-full flex justify-end items-center mb-4">
          <ui-checkbox v-if="!isFinished" v-model="shouldBackupAudioFiles" label="Backup audio files" medium checkbox-bg="bg" label-class="pl-2 text-base md:text-lg" @input="toggleBackupAudioFiles" />
=======
    <div class="w-full max-w-4xl mx-auto">
      <!-- queued alert -->
      <widgets-alert v-if="isMetadataEmbedQueued" type="warning" class="mb-4">
        <p class="text-lg">Audiobook is queued for metadata embed ({{ queuedEmbedLIds.length }} in queue)</p>
      </widgets-alert>
      <!-- metadata embed action buttons -->
      <div v-else-if="isEmbedTool" class="w-full flex justify-end items-center mb-4">
        <ui-checkbox v-if="!isTaskFinished" v-model="shouldBackupAudioFiles" :disabled="processing" label="Backup audio files" medium checkbox-bg="bg" label-class="pl-2 text-base md:text-lg" @input="toggleBackupAudioFiles" />
>>>>>>> 35e3458f

          <div class="flex-grow" />

<<<<<<< HEAD
          <ui-btn v-if="!isFinished" color="primary" :loading="processing" @click.stop="embedClick">{{ $strings.ButtonStartMetadataEmbed }}</ui-btn>
          <p v-else class="text-success text-lg font-semibold">{{ $strings.MessageEmbedFinished }}</p>
        </div>
        <div v-else class="w-full flex items-center mb-4">
          <button :disabled="processing" class="text-sm uppercase text-gray-200 flex items-center pt-px pl-1 pr-2 hover:bg-white/5 rounded-md" @click="showEncodeOptions = !showEncodeOptions">
            <span class="material-icons text-xl">{{ showEncodeOptions ? 'check_box' : 'check_box_outline_blank' }}</span> <span class="pl-1">Use Advanced Options</span>
          </button>
=======
        <ui-btn v-if="!isTaskFinished" color="primary" :loading="processing" @click.stop="embedClick">{{ $strings.ButtonStartMetadataEmbed }}</ui-btn>
        <p v-else class="text-success text-lg font-semibold">{{ $strings.MessageEmbedFinished }}</p>
      </div>
      <!-- m4b embed action buttons -->
      <div v-else class="w-full flex items-center mb-4">
        <button :disabled="processing" class="text-sm uppercase text-gray-200 flex items-center pt-px pl-1 pr-2 hover:bg-white/5 rounded-md" @click="showEncodeOptions = !showEncodeOptions">
          <span class="material-icons text-xl">{{ showEncodeOptions ? 'check_box' : 'check_box_outline_blank' }}</span> <span class="pl-1">Use Advanced Options</span>
        </button>
>>>>>>> 35e3458f

          <div class="flex-grow" />

          <ui-btn v-if="!isTaskFinished && processing" color="error" :loading="isCancelingEncode" class="mr-2" @click.stop="cancelEncodeClick">{{ $strings.ButtonCancelEncode }}</ui-btn>
          <ui-btn v-if="!isTaskFinished" color="primary" :loading="processing" @click.stop="encodeM4bClick">{{ $strings.ButtonStartM4BEncode }}</ui-btn>
          <p v-else-if="taskFailed" class="text-error text-lg font-semibold">{{ $strings.MessageM4BFailed }} {{ taskError }}</p>
          <p v-else class="text-success text-lg font-semibold">{{ $strings.MessageM4BFinished }}</p>
        </div>

<<<<<<< HEAD
        <div v-if="isM4BTool" class="overflow-hidden">
          <transition name="slide">
            <div v-if="showEncodeOptions" class="mb-4 pb-4 border-b border-white/10">
              <div class="flex flex-wrap -mx-2">
                <ui-text-input-with-label ref="bitrateInput" v-model="encodingOptions.bitrate" :disabled="processing || isTaskFinished" :label="'Audio Bitrate (e.g. 64k)'" class="m-2 max-w-40" />
                <ui-text-input-with-label ref="channelsInput" v-model="encodingOptions.channels" :disabled="processing || isTaskFinished" :label="'Audio Channels (1 or 2)'" class="m-2 max-w-40" />
                <ui-text-input-with-label ref="codecInput" v-model="encodingOptions.codec" :disabled="processing || isTaskFinished" :label="'Audio Codec'" class="m-2 max-w-40" />
              </div>
              <p class="text-sm text-warning">Warning: Do not update these settings unless you are familiar with ffmpeg encoding options.</p>
=======
      <!-- advanced encoding options -->
      <div v-if="isM4BTool" class="overflow-hidden">
        <transition name="slide">
          <div v-if="showEncodeOptions" class="mb-4 pb-4 border-b border-white/10">
            <div class="flex flex-wrap -mx-2">
              <ui-text-input-with-label ref="bitrateInput" v-model="encodingOptions.bitrate" :disabled="processing || isTaskFinished" :label="'Audio Bitrate (e.g. 64k)'" class="m-2 max-w-40" />
              <ui-text-input-with-label ref="channelsInput" v-model="encodingOptions.channels" :disabled="processing || isTaskFinished" :label="'Audio Channels (1 or 2)'" class="m-2 max-w-40" />
              <ui-text-input-with-label ref="codecInput" v-model="encodingOptions.codec" :disabled="processing || isTaskFinished" :label="'Audio Codec'" class="m-2 max-w-40" />
>>>>>>> 35e3458f
            </div>
          </transition>
        </div>

        <div class="mb-4">
          <div v-if="isEmbedTool" class="flex items-start mb-2">
            <span class="material-icons text-base text-warning pt-1">star</span>
            <p class="text-gray-200 ml-2">Metadata will be embedded in the audio tracks inside your audiobook folder.</p>
          </div>
          <div v-else class="flex items-start mb-2">
            <span class="material-icons text-base text-warning pt-1">star</span>
            <p class="text-gray-200 ml-2">
              Finished M4B will be put into your audiobook folder at <span class="rounded-md bg-neutral-600 text-sm text-white py-0.5 px-1 font-mono">.../{{ libraryItemRelPath }}/</span>.
            </p>
          </div>

          <div v-if="shouldBackupAudioFiles || isM4BTool" class="flex items-start mb-2">
            <span class="material-icons text-base text-warning pt-1">star</span>
            <p class="text-gray-200 ml-2">
              A backup of your original audio files will be stored in <span class="rounded-md bg-neutral-600 text-sm text-white py-0.5 px-1 font-mono">/metadata/cache/items/{{ libraryItemId }}/</span>. Make sure to periodically purge items cache.
            </p>
          </div>
          <div v-if="isEmbedTool && audioFiles.length > 1" class="flex items-start mb-2">
            <span class="material-icons text-base text-warning pt-1">star</span>
            <p class="text-gray-200 ml-2">Chapters are not embedded in multi-track audiobooks.</p>
          </div>
          <div v-if="isM4BTool" class="flex items-start mb-2">
            <span class="material-icons text-base text-warning pt-1">star</span>
            <p class="text-gray-200 ml-2">Encoding can take up to 30 minutes.</p>
          </div>
          <div v-if="isM4BTool" class="flex items-start mb-2">
            <span class="material-icons text-base text-warning pt-1">star</span>
            <p class="text-gray-200 ml-2">If you have the watcher disabled you will need to re-scan this audiobook afterwards.</p>
          </div>
          <div class="flex items-start mb-2">
            <span class="material-icons text-base text-warning pt-1">star</span>
            <p class="text-gray-200 ml-2">Once the task is started you can navigate away from this page.</p>
          </div>
        </div>
      </div>

      <div class="w-full max-w-4xl mx-auto">
        <p class="mb-2 font-semibold">{{ $strings.HeaderAudioTracks }}</p>
        <div class="w-full mx-auto border border-white border-opacity-10 bg-bg">
          <div class="flex py-2 px-4 bg-primary bg-opacity-25">
            <div class="w-10 text-xs font-semibold text-gray-200">#</div>
            <div class="flex-grow text-xs font-semibold uppercase text-gray-200">{{ $strings.LabelFilename }}</div>
            <div class="w-16 text-xs font-semibold uppercase text-gray-200">{{ $strings.LabelSize }}</div>
            <div class="w-24"></div>
          </div>
          <template v-for="file in audioFiles">
            <div :key="file.index" class="flex py-2 px-4 text-sm" :class="file.index % 2 === 0 ? 'bg-primary bg-opacity-25' : ''">
              <div class="w-10">{{ file.index }}</div>
              <div class="flex-grow">
                {{ file.metadata.filename }}
              </div>
              <div class="w-16 font-mono text-gray-200">
                {{ $bytesPretty(file.metadata.size) }}
              </div>
              <div class="w-24">
                <div class="flex justify-center">
                  <span v-if="audiofilesFinished[file.ino]" class="material-icons text-xl text-success leading-none">check_circle</span>
                  <div v-else-if="audiofilesEncoding[file.ino]">
                    <widgets-loading-spinner />
                  </div>
                </div>
              </div>
            </div>
          </template>
        </div>
      </div>
    </div>

    <div v-if="isRenameTool">
      <div class="flex justify-left">
        <div class="w-full max-w-2xl">
          <p class="text-xl mb-1">{{ $strings.HeaderRenameTool }}</p>
          <div class="flex items-start mb-2">
            <ui-text-input-with-label ref="userRenameFormat" v-model="renameFormat" :label="'Format for Rename'" class="m-2 max-w-100" />
          </div>
          <div class="flex items-start mb-2">
            <ui-btn color="primary" :loading="processing" @click.stop="previewRenameClick">{{$strings.ButtonPreviewRename}}</ui-btn>
          </div>
          <div class="flex items-start mb-2">
            <span class="material-icons text-base text-warning pt-1">star</span>
            {{ $strings.LabelCurrent }} {{ $strings.LabelPath }}: <span ref="currentRelPath" class="rounded-md bg-neutral-600 text-sm text-white py-0.5 px-1 font-mono">...{{this.directorySeperatorChar}}{{ libraryItemRelPath }}{{this.directorySeperatorChar}}</span>
          </div>
          <div class="flex items-start mb-2">
            <span class="material-icons text-base text-warning pt-1">star</span>
            {{ $strings.LabelNew }} {{ $strings.LabelPath }}: <span ref="newFolderRelPath" class="rounded-md bg-neutral-600 text-sm text-white py-0.5 px-1 font-mono">...{{this.directorySeperatorChar}}{{ libraryItemRelPath }}{{this.directorySeperatorChar}}</span>
          </div>
          <div class="flex items-start mb-2">
            <ui-btn ref="executeRenameButton" :loading="processing" color="primary" @click.stop="renameClick">{{$strings.ButtonExecuteRename}}</ui-btn>
          </div>
          <div class="flex items-start mb-2">
            <span ref="renameStatus" class="rounded-md bg-neutral-600 text-sm text-white py-0.5 px-1 font-mono"></span>
          </div>
        </div>
      
      <div class="w-full max-w-2xl">
        <div class="flex py-2 px-4 bg-primary bg-opacity-25">
          <div class="w-1/3 text-xs font-semibold uppercase text-gray-200">{{ $strings.LabelKey }}</div>
          <div class="w-2/3 text-xs font-semibold uppercase text-gray-200">{{ $strings.LabelValue }}</div>
        </div>
        <div class="flex py-1 px-4 text-sm" >
            <div class="w-1/3 font-semibold">/</div>
            <div class="w-2/3">
              {{$strings.LabelDirectorySeperator}}
            </div>
          </div>
        <template v-for="(value, key, index) in sampleFormatObject">
          <div :key="key" class="flex py-1 px-4 text-sm" :class="index % 2 === 0 ? 'bg-primary bg-opacity-25' : ''">
            <div class="w-1/3 font-semibold">${{ key.replace('lbr','[').replace('rbr',']') }}</div>
            <div class="w-2/3">
              {{ value }}
            </div>
          </div>
        </template>
        </div>
      </div>
    </div>
</div>
</template>

<script>
export default {
  async asyncData({ store, params, app, redirect, route }) {
    if (!store.state.user.user) {
      return redirect(`/login?redirect=${route.path}`)
    }
    if (!store.getters['user/getIsAdminOrUp']) {
      return redirect('/?error=unauthorized')
    }
    const libraryItem = await app.$axios.$get(`/api/items/${params.id}?expanded=1`).catch((error) => {
      console.error('Failed', error)
      return false
    })
    if (!libraryItem) {
      console.error('Not found...', params.id)
      return redirect('/?error=not found')
    }
    if (libraryItem.mediaType !== 'book') {
      console.error('Invalid media type')
      return redirect('/?error=invalid media type')
    }
    if (!libraryItem.media.audioFiles.length) {
      cnosole.error('No audio files')
      return redirect('/?error=no audio files')
    }

    return {
      libraryItem
    }
  },
  data() {
    return {
      processing: false,
      audiofilesEncoding: {},
      audiofilesFinished: {},
      toneObject: null,
      selectedTool: 'embed',
      isCancelingEncode: false,
      showEncodeOptions: false,
      shouldBackupAudioFiles: true,
      encodingOptions: {
        bitrate: '64k',
        channels: '2',
        codec: 'aac'
      },
      renameFormat: '',
      sampleFormatObject: null,
      directorySeperatorChar: '/'
    }
  },
  watch: {
    task: {
      handler(newVal) {
        if (newVal) {
          this.taskUpdated(newVal)
        }
      }
    }
  },
  computed: {
    isEmbedTool() {
      return this.selectedTool === 'embed'
    },
    isM4BTool() {
      return this.selectedTool === 'm4b'
    },
    isM4BorEmbedTool() {
      return this.isM4BTool || this.isEmbedTool
    },
    isRenameTool() {
      return this.selectedTool === 'renamer'
    },
    libraryItemId() {
      return this.libraryItem.id
    },
    libraryItemRelPath() {
      return this.libraryItem.relPath
    },
    media() {
      return this.libraryItem.media || {}
    },
    mediaMetadata() {
      return this.media.metadata || {}
    },
    audioFiles() {
      return (this.media.audioFiles || []).filter((af) => !af.exclude && !af.invalid)
    },
    isSingleM4b() {
      return this.audioFiles.length === 1 && this.audioFiles[0].metadata.ext.toLowerCase() === '.m4b'
    },
    streamLibraryItem() {
      return this.$store.state.streamLibraryItem
    },
    defaultRenameString() {
      return this.$store.state.defaultRenameString
    },
    metadataChapters() {
      return this.media.chapters || []
    },
    availableTools() {
      var tools = [
        { value: 'embed', text: 'Embed Metadata' },
        { value: 'renamer', text: 'Rename Folder' },
        { value: 'm4b', text: 'M4B Encoder' }
      ]
      if (this.isSingleM4b) {
        tools.pop()
      }
      return tools
    },
    taskFailed() {
      return this.isTaskFinished && this.task.isFailed
    },
    taskError() {
      return this.taskFailed ? this.task.error || 'Unknown Error' : null
    },
    isTaskFinished() {
      return this.task && this.task.isFinished
    },
    tasks() {
      return this.$store.getters['tasks/getTasksByLibraryItemId'](this.libraryItemId)
    },
    embedTask() {
      return this.tasks.find((t) => t.action === 'embed-metadata')
    },
    encodeTask() {
      return this.tasks.find((t) => t.action === 'encode-m4b')
    },
    task() {
      if (this.isEmbedTool) return this.embedTask
      else if (this.isM4BTool) return this.encodeTask
      return null
    },
    taskRunning() {
      return this.task && !this.task.isFinished
    },
    queuedEmbedLIds() {
      return this.$store.state.tasks.queuedEmbedLIds || []
    },
    isMetadataEmbedQueued() {
      return this.queuedEmbedLIds.some((lid) => lid === this.libraryItemId)
    }
  },
  methods: {
    toggleBackupAudioFiles(val) {
      localStorage.setItem('embedMetadataShouldBackup', val ? 1 : 0)
    },
    cancelEncodeClick() {
      this.isCancelingEncode = true
      this.$axios
        .$delete(`/api/tools/item/${this.libraryItemId}/encode-m4b`)
        .then(() => {
          this.$toast.success('Encode canceled')
        })
        .catch((error) => {
          console.error('Failed to cancel encode', error)
          this.$toast.error('Failed to cancel encode')
        })
        .finally(() => {
          this.isCancelingEncode = false
        })
    },
    encodeM4bClick() {
      if (this.$refs.bitrateInput) this.$refs.bitrateInput.blur()
      if (this.$refs.channelsInput) this.$refs.channelsInput.blur()
      if (this.$refs.codecInput) this.$refs.codecInput.blur()

      let queryStr = ''
      if (this.showEncodeOptions) {
        const options = []
        if (this.encodingOptions.bitrate) options.push(`bitrate=${this.encodingOptions.bitrate}`)
        if (this.encodingOptions.channels) options.push(`channels=${this.encodingOptions.channels}`)
        if (this.encodingOptions.codec) options.push(`codec=${this.encodingOptions.codec}`)
        if (options.length) {
          queryStr = `?${options.join('&')}`
        }
      }
      this.processing = true
      this.$axios
        .$post(`/api/tools/item/${this.libraryItemId}/encode-m4b${queryStr}`)
        .then(() => {
          console.log('Ab m4b merge started')
        })
        .catch((error) => {
          var errorMsg = error.response ? error.response.data || 'Unknown Error' : 'Unknown Error'
          this.$toast.error(errorMsg)
          this.processing = false
        })
    },
    embedClick() {
      const payload = {
        message: `Are you sure you want to embed metadata in ${this.audioFiles.length} audio files?`,
        callback: (confirmed) => {
          if (confirmed) {
            this.updateAudioFileMetadata()
          }
        },
        type: 'yesNo'
      }
      this.$store.commit('globals/setConfirmPrompt', payload)
    },
    async previewRenameClick(){
      this.processing = true
      const renameObject = await this.$axios
        .$get(`/api/tools/item/${this.libraryItemId}/renameFolder?strFormat=${this.renameFormat}${this.sampleFormatObject==null ? '&includeSampleTemplate=1' : ''}`)
        .then((renameObject) => {
          return renameObject
        })
        .catch((error) => {
          console.error('Failed to Rename', error)
        })
        this.directorySeperatorChar = renameObject.directorySeperatorChar
        this.$refs.newFolderRelPath.setHTML('...' + this.directorySeperatorChar + renameObject.newRelativeDirectory + this.directorySeperatorChar)
        if(renameObject.templateSample){
          this.sampleFormatObject = renameObject.templateSample
        }
        this.processing = false
    },
    async renameClick(){
        const renameObject = await this.$axios
        .$post(`/api/tools/item/${this.libraryItemId}/renameFolder?strFormat=${this.renameFormat}`)
        .then((renameObject) => {
          return renameObject
        })
        .catch((error) => {
          console.error('Failed to Rename', error)
        })
        if(renameObject.success){
          this.$refs.renameStatus.setHTML('Folder for Book updated to ...' + this.directorySeperatorChar + renameObject.details.newRelativeDirectory + this.directorySeperatorChar + ' from ' + renameObject.details.oldRelativeDirectory)
          this.$refs.currentRelPath.setHTML('...' + this.directorySeperatorChar + renameObject.details.newRelativeDirectory + this.directorySeperatorChar)
        }
        else{
          this.$refs.renameStatus.setHTML('Failed to Rename: ' + JSON.stringify(renameObject.details))
        }
        this.processing = false
    },
    updateAudioFileMetadata() {
      this.processing = true
      this.$axios
        .$post(`/api/tools/item/${this.libraryItemId}/embed-metadata?backup=${this.shouldBackupAudioFiles ? 1 : 0}`)
        .then(() => {
          console.log('Audio metadata encode started')
        })
        .catch((error) => {
          console.error('Audio metadata encode failed', error)
          this.processing = false
        })
    },
    audiofileMetadataStarted(data) {
      if (data.libraryItemId !== this.libraryItemId) return
      this.$set(this.audiofilesEncoding, data.ino, true)
    },
    audiofileMetadataFinished(data) {
      if (data.libraryItemId !== this.libraryItemId) return
      this.$set(this.audiofilesEncoding, data.ino, false)
      this.$set(this.audiofilesFinished, data.ino, true)
    },
    selectedToolUpdated() {
      let newurl = window.location.protocol + '//' + window.location.host + window.location.pathname + `?tool=${this.selectedTool}`
      window.history.replaceState({ path: newurl }, '', newurl)
      if(this.selectedTool == 'renamer'){
        this.previewRenameClick()
      }
    },
    init() {
      this.fetchToneObject()
      if (this.$route.query.tool === 'm4b') {
        if (this.availableTools.some((t) => t.value === 'm4b')) {
          this.selectedTool = 'm4b'
        } else {
          this.selectedToolUpdated()
        }
      }
      else if (this.$route.query.tool === 'renamer') {
        if (this.availableTools.some((t) => t.value === 'renamer')) {
          this.previewRenameClick()
          this.selectedTool = 'renamer'
        } else {
          this.selectedToolUpdated()
        }
      }

      if (this.task) this.taskUpdated(this.task)

      const shouldBackupAudioFiles = localStorage.getItem('embedMetadataShouldBackup')
      this.shouldBackupAudioFiles = shouldBackupAudioFiles != 0
      const defaultRenameString = localStorage.getItem('defaultRenameString')
      this.renameFormat = defaultRenameString ? defaultRenameString : '$authorName/$bookName'
      debugger
    },
    fetchToneObject() {
      this.$axios
        .$get(`/api/items/${this.libraryItemId}/tone-object`)
        .then((toneObject) => {
          delete toneObject.CoverFile
          this.toneObject = toneObject
        })
        .catch((error) => {
          console.error('Failed to fetch tone object', error)
        })
    },
    taskUpdated(task) {
      this.processing = !task.isFinished
    }
  },
  mounted() {
    this.init()
    this.$root.socket.on('audiofile_metadata_started', this.audiofileMetadataStarted)
    this.$root.socket.on('audiofile_metadata_finished', this.audiofileMetadataFinished)
  },
  beforeDestroy() {
    this.$root.socket.off('audiofile_metadata_started', this.audiofileMetadataStarted)
    this.$root.socket.off('audiofile_metadata_finished', this.audiofileMetadataFinished)
  }
}
</script><|MERGE_RESOLUTION|>--- conflicted
+++ resolved
@@ -17,24 +17,80 @@
           <p class="text-xl mb-1">{{ $strings.HeaderMetadataToEmbed }}</p>
           <p class="mb-2 text-base text-gray-300">audiobookshelf uses <a href="https://github.com/sandreas/tone" target="_blank" class="hover:underline text-blue-400 hover:text-blue-300">tone</a> to write metadata.</p>
         </div>
-        <div class="w-full max-w-2xl"></div>
-      </div>
-
-      <div class="flex justify-center flex-wrap">
-        <div class="w-full max-w-2xl border border-white border-opacity-10 bg-bg mx-2">
-          <div class="flex py-2 px-4">
-            <div class="w-1/3 text-xs font-semibold uppercase text-gray-200">{{ $strings.LabelMetaTag }}</div>
-            <div class="w-2/3 text-xs font-semibold uppercase text-gray-200">{{ $strings.LabelValue }}</div>
-          </div>
-          <div class="w-full max-h-72 overflow-auto">
-            <template v-for="(value, key, index) in toneObject">
-              <div :key="key" class="flex py-1 px-4 text-sm" :class="index % 2 === 0 ? 'bg-primary bg-opacity-25' : ''">
-                <div class="w-1/3 font-semibold">{{ key }}</div>
-                <div class="w-2/3">
-                  {{ value }}
-                </div>
-              </div>
-            </template>
+        <div class="w-full max-h-72 overflow-auto">
+          <template v-for="(value, key, index) in toneObject">
+            <div :key="key" class="flex py-1 px-4 text-sm" :class="index % 2 === 0 ? 'bg-primary bg-opacity-25' : ''">
+              <div class="w-1/3 font-semibold">{{ key }}</div>
+              <div class="w-2/3">
+                {{ value }}
+              </div>
+            </div>
+          </template>
+        </div>
+      </div>
+      <div class="w-full max-w-2xl border border-white border-opacity-10 bg-bg mx-2">
+        <div class="flex py-2 px-4 bg-primary bg-opacity-25">
+          <div class="flex-grow text-xs font-semibold uppercase text-gray-200">{{ $strings.LabelChapterTitle }}</div>
+          <div class="w-24 text-xs font-semibold uppercase text-gray-200">{{ $strings.LabelStart }}</div>
+          <div class="w-24 text-xs font-semibold uppercase text-gray-200">{{ $strings.LabelEnd }}</div>
+        </div>
+        <div class="w-full max-h-72 overflow-auto">
+          <p v-if="!metadataChapters.length" class="py-5 text-center text-gray-200">{{ $strings.MessageNoChapters }}</p>
+          <template v-for="(chapter, index) in metadataChapters">
+            <div :key="index" class="flex py-1 px-4 text-sm" :class="index % 2 === 1 ? 'bg-primary bg-opacity-25' : ''">
+              <div class="flex-grow font-semibold">{{ chapter.title }}</div>
+              <div class="w-24">
+                {{ $secondsToTimestamp(chapter.start) }}
+              </div>
+              <div class="w-24">
+                {{ $secondsToTimestamp(chapter.end) }}
+              </div>
+            </div>
+          </template>
+        </div>
+      </div>
+    </div>
+
+    <div class="w-full h-px bg-white bg-opacity-10 my-8" />
+
+    <div class="w-full max-w-4xl mx-auto">
+      <!-- queued alert -->
+      <widgets-alert v-if="isMetadataEmbedQueued" type="warning" class="mb-4">
+        <p class="text-lg">Audiobook is queued for metadata embed ({{ queuedEmbedLIds.length }} in queue)</p>
+      </widgets-alert>
+      <!-- metadata embed action buttons -->
+      <div v-else-if="isEmbedTool" class="w-full flex justify-end items-center mb-4">
+        <ui-checkbox v-if="!isTaskFinished" v-model="shouldBackupAudioFiles" :disabled="processing" label="Backup audio files" medium checkbox-bg="bg" label-class="pl-2 text-base md:text-lg" @input="toggleBackupAudioFiles" />
+
+        <div class="flex-grow" />
+
+        <ui-btn v-if="!isTaskFinished" color="primary" :loading="processing" @click.stop="embedClick">{{ $strings.ButtonStartMetadataEmbed }}</ui-btn>
+        <p v-else class="text-success text-lg font-semibold">{{ $strings.MessageEmbedFinished }}</p>
+      </div>
+      <!-- m4b embed action buttons -->
+      <div v-else class="w-full flex items-center mb-4">
+        <button :disabled="processing" class="text-sm uppercase text-gray-200 flex items-center pt-px pl-1 pr-2 hover:bg-white/5 rounded-md" @click="showEncodeOptions = !showEncodeOptions">
+          <span class="material-icons text-xl">{{ showEncodeOptions ? 'check_box' : 'check_box_outline_blank' }}</span> <span class="pl-1">Use Advanced Options</span>
+        </button>
+
+        <div class="flex-grow" />
+
+        <ui-btn v-if="!isTaskFinished && processing" color="error" :loading="isCancelingEncode" class="mr-2" @click.stop="cancelEncodeClick">{{ $strings.ButtonCancelEncode }}</ui-btn>
+        <ui-btn v-if="!isTaskFinished" color="primary" :loading="processing" @click.stop="encodeM4bClick">{{ $strings.ButtonStartM4BEncode }}</ui-btn>
+        <p v-else-if="taskFailed" class="text-error text-lg font-semibold">{{ $strings.MessageM4BFailed }} {{ taskError }}</p>
+        <p v-else class="text-success text-lg font-semibold">{{ $strings.MessageM4BFinished }}</p>
+      </div>
+
+      <!-- advanced encoding options -->
+      <div v-if="isM4BTool" class="overflow-hidden">
+        <transition name="slide">
+          <div v-if="showEncodeOptions" class="mb-4 pb-4 border-b border-white/10">
+            <div class="flex flex-wrap -mx-2">
+              <ui-text-input-with-label ref="bitrateInput" v-model="encodingOptions.bitrate" :disabled="processing || isTaskFinished" :label="'Audio Bitrate (e.g. 64k)'" class="m-2 max-w-40" />
+              <ui-text-input-with-label ref="channelsInput" v-model="encodingOptions.channels" :disabled="processing || isTaskFinished" :label="'Audio Channels (1 or 2)'" class="m-2 max-w-40" />
+              <ui-text-input-with-label ref="codecInput" v-model="encodingOptions.codec" :disabled="processing || isTaskFinished" :label="'Audio Codec'" class="m-2 max-w-40" />
+            </div>
+            <p class="text-sm text-warning">Warning: Do not update these settings unless you are familiar with ffmpeg encoding options.</p>
           </div>
         </div>
         <div class="w-full max-w-2xl border border-white border-opacity-10 bg-bg mx-2">
@@ -62,24 +118,12 @@
 
       <div class="w-full h-px bg-white bg-opacity-10 my-8" />
 
-<<<<<<< HEAD
       <div class="w-full max-w-4xl mx-auto">
         <div v-if="isEmbedTool" class="w-full flex justify-end items-center mb-4">
           <ui-checkbox v-if="!isFinished" v-model="shouldBackupAudioFiles" label="Backup audio files" medium checkbox-bg="bg" label-class="pl-2 text-base md:text-lg" @input="toggleBackupAudioFiles" />
-=======
-    <div class="w-full max-w-4xl mx-auto">
-      <!-- queued alert -->
-      <widgets-alert v-if="isMetadataEmbedQueued" type="warning" class="mb-4">
-        <p class="text-lg">Audiobook is queued for metadata embed ({{ queuedEmbedLIds.length }} in queue)</p>
-      </widgets-alert>
-      <!-- metadata embed action buttons -->
-      <div v-else-if="isEmbedTool" class="w-full flex justify-end items-center mb-4">
-        <ui-checkbox v-if="!isTaskFinished" v-model="shouldBackupAudioFiles" :disabled="processing" label="Backup audio files" medium checkbox-bg="bg" label-class="pl-2 text-base md:text-lg" @input="toggleBackupAudioFiles" />
->>>>>>> 35e3458f
 
           <div class="flex-grow" />
 
-<<<<<<< HEAD
           <ui-btn v-if="!isFinished" color="primary" :loading="processing" @click.stop="embedClick">{{ $strings.ButtonStartMetadataEmbed }}</ui-btn>
           <p v-else class="text-success text-lg font-semibold">{{ $strings.MessageEmbedFinished }}</p>
         </div>
@@ -87,16 +131,6 @@
           <button :disabled="processing" class="text-sm uppercase text-gray-200 flex items-center pt-px pl-1 pr-2 hover:bg-white/5 rounded-md" @click="showEncodeOptions = !showEncodeOptions">
             <span class="material-icons text-xl">{{ showEncodeOptions ? 'check_box' : 'check_box_outline_blank' }}</span> <span class="pl-1">Use Advanced Options</span>
           </button>
-=======
-        <ui-btn v-if="!isTaskFinished" color="primary" :loading="processing" @click.stop="embedClick">{{ $strings.ButtonStartMetadataEmbed }}</ui-btn>
-        <p v-else class="text-success text-lg font-semibold">{{ $strings.MessageEmbedFinished }}</p>
-      </div>
-      <!-- m4b embed action buttons -->
-      <div v-else class="w-full flex items-center mb-4">
-        <button :disabled="processing" class="text-sm uppercase text-gray-200 flex items-center pt-px pl-1 pr-2 hover:bg-white/5 rounded-md" @click="showEncodeOptions = !showEncodeOptions">
-          <span class="material-icons text-xl">{{ showEncodeOptions ? 'check_box' : 'check_box_outline_blank' }}</span> <span class="pl-1">Use Advanced Options</span>
-        </button>
->>>>>>> 35e3458f
 
           <div class="flex-grow" />
 
@@ -106,7 +140,6 @@
           <p v-else class="text-success text-lg font-semibold">{{ $strings.MessageM4BFinished }}</p>
         </div>
 
-<<<<<<< HEAD
         <div v-if="isM4BTool" class="overflow-hidden">
           <transition name="slide">
             <div v-if="showEncodeOptions" class="mb-4 pb-4 border-b border-white/10">
@@ -116,16 +149,6 @@
                 <ui-text-input-with-label ref="codecInput" v-model="encodingOptions.codec" :disabled="processing || isTaskFinished" :label="'Audio Codec'" class="m-2 max-w-40" />
               </div>
               <p class="text-sm text-warning">Warning: Do not update these settings unless you are familiar with ffmpeg encoding options.</p>
-=======
-      <!-- advanced encoding options -->
-      <div v-if="isM4BTool" class="overflow-hidden">
-        <transition name="slide">
-          <div v-if="showEncodeOptions" class="mb-4 pb-4 border-b border-white/10">
-            <div class="flex flex-wrap -mx-2">
-              <ui-text-input-with-label ref="bitrateInput" v-model="encodingOptions.bitrate" :disabled="processing || isTaskFinished" :label="'Audio Bitrate (e.g. 64k)'" class="m-2 max-w-40" />
-              <ui-text-input-with-label ref="channelsInput" v-model="encodingOptions.channels" :disabled="processing || isTaskFinished" :label="'Audio Channels (1 or 2)'" class="m-2 max-w-40" />
-              <ui-text-input-with-label ref="codecInput" v-model="encodingOptions.codec" :disabled="processing || isTaskFinished" :label="'Audio Codec'" class="m-2 max-w-40" />
->>>>>>> 35e3458f
             </div>
           </transition>
         </div>
