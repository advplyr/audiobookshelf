<template>
<<<<<<< HEAD
  <nuxt-link v-if="to" :to="to" class="abs-btn outline-hidden rounded-md shadow-md relative border border-gray-600 text-center" :disabled="disabled || loading" :class="classList" @click.native="click">
=======
  <nuxt-link v-if="to" :to="to" class="abs-btn rounded-md shadow-md relative border border-gray-600 text-center" :disabled="disabled || loading" :class="classList" @click.native="click">
>>>>>>> 89d0257a
    <slot />
    <div v-if="loading" class="text-white/100 absolute top-0 left-0 w-full h-full flex items-center justify-center">
      <svg class="animate-spin" style="width: 24px; height: 24px" viewBox="0 0 24 24">
        <path fill="currentColor" d="M12,4V2A10,10 0 0,0 2,12H4A8,8 0 0,1 12,4Z" />
      </svg>
    </div>
  </nuxt-link>
<<<<<<< HEAD
  <button v-else class="abs-btn outline-hidden rounded-md shadow-md relative border border-gray-600" :disabled="disabled || loading" :type="type" :class="classList" @mousedown.prevent @click="click">
=======
  <button v-else class="abs-btn rounded-md shadow-md relative border border-gray-600" :disabled="disabled || loading" :type="type" :class="classList" @mousedown.prevent @click="click">
>>>>>>> 89d0257a
    <slot />
    <div v-if="loading" class="text-white/100 absolute top-0 left-0 w-full h-full flex items-center justify-center">
      <span v-if="progress">{{ progress }}</span>
      <svg v-else class="animate-spin" style="width: 24px; height: 24px" viewBox="0 0 24 24">
        <path fill="currentColor" d="M12,4V2A10,10 0 0,0 2,12H4A8,8 0 0,1 12,4Z" />
      </svg>
    </div>
  </button>
</template>

<script>
export default {
  props: {
    to: String,
    color: {
      type: String,
      default: 'bg-primary'
    },
    type: {
      type: String,
      default: ''
    },
    paddingX: Number,
    paddingY: Number,
    small: Boolean,
    loading: Boolean,
    disabled: Boolean,
    progress: String
  },
  data() {
    return {}
  },
  computed: {
    classList() {
      var list = []
      list.push(this.loading ? 'text-white/0' : 'text-white')
      list.push(`${this.color}`)
      if (this.small) {
        list.push('text-sm')
        if (this.paddingX === undefined) list.push('px-4')
        if (this.paddingY === undefined) list.push('py-1')
      } else {
        if (this.paddingX === undefined) list.push('px-8')
        if (this.paddingY === undefined) list.push('py-2')
      }
      if (this.paddingX !== undefined) {
        list.push(`px-${this.paddingX}`)
      }
      if (this.paddingY !== undefined) {
        list.push(`py-${this.paddingY}`)
      }
      if (this.disabled) {
        list.push('cursor-not-allowed')
      }
      return list
    }
  },
  methods: {
    click(e) {
      this.$emit('click', e)
    }
  },
  mounted() {}
}
</script><|MERGE_RESOLUTION|>--- conflicted
+++ resolved
@@ -1,9 +1,5 @@
 <template>
-<<<<<<< HEAD
-  <nuxt-link v-if="to" :to="to" class="abs-btn outline-hidden rounded-md shadow-md relative border border-gray-600 text-center" :disabled="disabled || loading" :class="classList" @click.native="click">
-=======
   <nuxt-link v-if="to" :to="to" class="abs-btn rounded-md shadow-md relative border border-gray-600 text-center" :disabled="disabled || loading" :class="classList" @click.native="click">
->>>>>>> 89d0257a
     <slot />
     <div v-if="loading" class="text-white/100 absolute top-0 left-0 w-full h-full flex items-center justify-center">
       <svg class="animate-spin" style="width: 24px; height: 24px" viewBox="0 0 24 24">
@@ -11,11 +7,7 @@
       </svg>
     </div>
   </nuxt-link>
-<<<<<<< HEAD
-  <button v-else class="abs-btn outline-hidden rounded-md shadow-md relative border border-gray-600" :disabled="disabled || loading" :type="type" :class="classList" @mousedown.prevent @click="click">
-=======
   <button v-else class="abs-btn rounded-md shadow-md relative border border-gray-600" :disabled="disabled || loading" :type="type" :class="classList" @mousedown.prevent @click="click">
->>>>>>> 89d0257a
     <slot />
     <div v-if="loading" class="text-white/100 absolute top-0 left-0 w-full h-full flex items-center justify-center">
       <span v-if="progress">{{ progress }}</span>
