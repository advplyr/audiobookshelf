<template>
  <div class="w-full -mt-6">
    <div class="w-full relative mb-1">
      <div class="absolute -top-10 lg:top-0 right-0 lg:right-2 flex items-center h-full">
        <!-- <span class="material-symbols text-2xl cursor-pointer" @click="toggleFullscreen(true)">expand_less</span> -->

        <ui-tooltip direction="top" :text="$strings.LabelVolume">
          <controls-volume-control ref="volumeControl" v-model="volume" @input="setVolume" class="mx-2 hidden sm:block" />
        </ui-tooltip>

        <ui-tooltip v-if="!hideSleepTimer" direction="top" :text="$strings.LabelSleepTimer">
          <button :aria-label="$strings.LabelSleepTimer" class="text-gray-300 hover:text-white mx-1 lg:mx-2" @mousedown.prevent @mouseup.prevent @click.stop="$emit('showSleepTimer')">
            <span v-if="!sleepTimerSet" class="material-symbols text-2xl">snooze</span>
            <div v-else class="flex items-center">
              <span class="material-symbols text-lg text-warning">snooze</span>
              <p class="text-xl text-warning font-mono font-semibold text-center px-0.5 pb-0.5" style="min-width: 30px">{{ sleepTimerRemainingString }}</p>
            </div>
          </button>
        </ui-tooltip>

        <ui-tooltip v-if="!isPodcast && !hideBookmarks" direction="top" :text="$strings.LabelViewBookmarks">
          <button :aria-label="$strings.LabelViewBookmarks" class="text-gray-300 hover:text-white mx-1 lg:mx-2" @mousedown.prevent @mouseup.prevent @click.stop="$emit('showBookmarks')">
            <span class="material-symbols text-2xl">{{ bookmarks.length ? 'bookmarks' : 'bookmark_border' }}</span>
          </button>
        </ui-tooltip>

        <ui-tooltip v-if="chapters.length" direction="top" :text="$strings.LabelViewChapters">
          <button :aria-label="$strings.LabelViewChapters" class="text-gray-300 hover:text-white mx-1 lg:mx-2" @mousedown.prevent @mouseup.prevent @click.stop="showChapters">
            <span class="material-symbols text-2xl">format_list_bulleted</span>
          </button>
        </ui-tooltip>

        <ui-tooltip v-if="playerQueueItems.length" direction="top" :text="$strings.LabelViewQueue">
          <button :aria-label="$strings.LabelViewQueue" class="outline-none text-gray-300 mx-1 lg:mx-2 hover:text-white" @mousedown.prevent @mouseup.prevent @click.stop="$emit('showPlayerQueueItems')">
            <span class="material-symbols text-2.5xl sm:text-3xl">playlist_play</span>
          </button>
        </ui-tooltip>

<<<<<<< HEAD
        <ui-tooltip direction="top" :text="$strings.LabelViewPlayerSettings">
          <button :aria-label="$strings.LabelViewPlaerkSettings" class="outline-none text-gray-300 mx-1 lg:mx-2 hover:text-white" @mousedown.prevent @mouseup.prevent @click.stop="$emit('showPlayerSettings')">
            <span class="material-icons text-2.5xl sm:text-3xl">settings</span>
=======
        <ui-tooltip v-if="chapters.length" direction="top" :text="useChapterTrack ? $strings.LabelUseFullTrack : $strings.LabelUseChapterTrack">
          <button :aria-label="useChapterTrack ? $strings.LabelUseFullTrack : $strings.LabelUseChapterTrack" class="text-gray-300 mx-1 lg:mx-2 hover:text-white" @mousedown.prevent @mouseup.prevent @click.stop="setUseChapterTrack">
            <span class="material-symbols text-2xl sm:text-3xl transform transition-transform" :class="useChapterTrack ? 'rotate-180' : ''">timelapse</span>
>>>>>>> acaf1ac1
          </button>
        </ui-tooltip>
      </div>

      <player-playback-controls :loading="loading" :seek-loading="seekLoading" :playback-rate.sync="playbackRate" :paused="paused" :has-next-chapter="hasNextChapter" @prevChapter="prevChapter" @nextChapter="nextChapter" @jumpForward="jumpForward" @jumpBackward="jumpBackward" @setPlaybackRate="setPlaybackRate" @playPause="playPause" />
    </div>

    <player-track-bar ref="trackbar" :loading="loading" :chapters="chapters" :duration="duration" :current-chapter="currentChapter" :playback-rate="playbackRate" @seek="seek" />

    <div class="flex">
      <p ref="currentTimestamp" class="font-mono text-xxs sm:text-sm text-gray-100 pointer-events-auto">00:00:00</p>
      <p class="font-mono text-sm hidden sm:block text-gray-100 pointer-events-auto">&nbsp;/&nbsp;{{ progressPercent }}%</p>
      <div class="flex-grow" />
      <p class="text-xs sm:text-sm text-gray-300 pt-0.5 px-2 truncate">
        {{ currentChapterName }} <span v-if="useChapterTrack" class="text-xs text-gray-400">&nbsp;({{ $getString('LabelPlayerChapterNumberMarker', [currentChapterIndex + 1, chapters.length]) }})</span>
      </p>
      <div class="flex-grow" />
      <p class="font-mono text-xxs sm:text-sm text-gray-100 pointer-events-auto">{{ timeRemainingPretty }}</p>
    </div>

    <modals-chapters-modal v-model="showChaptersModal" :current-chapter="currentChapter" :playback-rate="playbackRate" :chapters="chapters" @select="selectChapter" />
  </div>
</template>

<script>
export default {
  props: {
    loading: Boolean,
    paused: Boolean,
    chapters: {
      type: Array,
      default: () => []
    },
    bookmarks: {
      type: Array,
      default: () => []
    },
    sleepTimerSet: Boolean,
    sleepTimerRemaining: Number,
    isPodcast: Boolean,
    hideBookmarks: Boolean,
    hideSleepTimer: Boolean
  },
  data() {
    return {
      volume: 1,
      playbackRate: 1,
      audioEl: null,
      seekLoading: false,
      showChaptersModal: false,
      currentTime: 0,
      duration: 0
    }
  },
  watch: {
    playbackRate() {
      this.updateTimestamp()
    },
    useChapterTrack() {
      if (this.$refs.trackbar) this.$refs.trackbar.setUseChapterTrack(this.useChapterTrack)
      this.updateTimestamp()
    }
  },
  computed: {
    sleepTimerRemainingString() {
      var rounded = Math.round(this.sleepTimerRemaining)
      if (rounded < 90) {
        return `${rounded}s`
      }
      var minutesRounded = Math.round(rounded / 60)
      if (minutesRounded < 90) {
        return `${minutesRounded}m`
      }
      var hoursRounded = Math.round(minutesRounded / 60)
      return `${hoursRounded}h`
    },
    token() {
      return this.$store.getters['user/getToken']
    },
    timeRemaining() {
      if (this.useChapterTrack && this.currentChapter) {
        var currChapTime = this.currentTime - this.currentChapter.start
        return (this.currentChapterDuration - currChapTime) / this.playbackRate
      }
      return (this.duration - this.currentTime) / this.playbackRate
    },
    timeRemainingPretty() {
      if (this.timeRemaining < 0) {
        return this.$secondsToTimestamp(this.timeRemaining * -1)
      }
      return '-' + this.$secondsToTimestamp(this.timeRemaining)
    },
    progressPercent() {
      const duration = this.useChapterTrack ? this.currentChapterDuration : this.duration
      const time = this.useChapterTrack ? Math.max(this.currentTime - this.currentChapterStart) : this.currentTime

      if (!duration) return 0
      return Math.round((100 * time) / duration)
    },
    currentChapter() {
      return this.chapters.find((chapter) => chapter.start <= this.currentTime && this.currentTime < chapter.end)
    },
    currentChapterName() {
      return this.currentChapter ? this.currentChapter.title : ''
    },
    currentChapterDuration() {
      if (!this.currentChapter) return 0
      return this.currentChapter.end - this.currentChapter.start
    },
    currentChapterStart() {
      if (!this.currentChapter) return 0
      return this.currentChapter.start
    },
    isFullscreen() {
      return this.$store.state.playerIsFullscreen
    },
    currentChapterIndex() {
      if (!this.currentChapter) return 0
      return this.chapters.findIndex((ch) => ch.id === this.currentChapter.id)
    },
    hasNextChapter() {
      if (!this.chapters.length) return false
      return this.currentChapterIndex < this.chapters.length - 1
    },
    playerQueueItems() {
      return this.$store.state.playerQueueItems || []
    },
    useChapterTrack() {
      const _useChapterTrack = this.$store.getters['user/getUserSetting']('useChapterTrack') || false
      return this.chapters.length ? _useChapterTrack : false
    }
  },
  methods: {
    toggleFullscreen(isFullscreen) {
      this.$store.commit('setPlayerIsFullscreen', isFullscreen)

      var videoPlayerEl = document.getElementById('video-player')
      if (videoPlayerEl) {
        if (isFullscreen) {
          videoPlayerEl.style.width = '100vw'
          videoPlayerEl.style.height = '100vh'
          videoPlayerEl.style.top = '0px'
          videoPlayerEl.style.left = '0px'
        } else {
          videoPlayerEl.style.width = '384px'
          videoPlayerEl.style.height = '216px'
          videoPlayerEl.style.top = 'unset'
          videoPlayerEl.style.bottom = '80px'
          videoPlayerEl.style.left = '16px'
        }
      }
    },
    setDuration(duration) {
      this.duration = duration
    },
    setCurrentTime(time) {
      this.currentTime = time
      this.updateTimestamp()
      if (this.$refs.trackbar) this.$refs.trackbar.setCurrentTime(time)
    },
    playPause() {
      this.$emit('playPause')
    },
    jumpBackward() {
      this.$emit('jumpBackward')
    },
    jumpForward() {
      this.$emit('jumpForward')
    },
    increaseVolume() {
      if (this.volume >= 1) return
      this.volume = Math.min(1, this.volume + 0.1)
      this.setVolume(this.volume)
    },
    decreaseVolume() {
      if (this.volume <= 0) return
      this.volume = Math.max(0, this.volume - 0.1)
      this.setVolume(this.volume)
    },
    setVolume(volume) {
      this.$emit('setVolume', volume)
    },
    toggleMute() {
      if (this.$refs.volumeControl && this.$refs.volumeControl.toggleMute) {
        this.$refs.volumeControl.toggleMute()
      }
    },
    increasePlaybackRate() {
      if (this.playbackRate >= 10) return
      this.playbackRate = Number((this.playbackRate + 0.1).toFixed(1))
      this.setPlaybackRate(this.playbackRate)
    },
    decreasePlaybackRate() {
      if (this.playbackRate <= 0.5) return
      this.playbackRate = Number((this.playbackRate - 0.1).toFixed(1))
      this.setPlaybackRate(this.playbackRate)
    },
    setPlaybackRate(playbackRate) {
      this.$emit('setPlaybackRate', playbackRate)
    },
    selectChapter(chapter) {
      this.seek(chapter.start)
      this.showChaptersModal = false
    },
    setUseChapterTrack() {
      this.useChapterTrack = !this.useChapterTrack
      if (this.$refs.trackbar) this.$refs.trackbar.setUseChapterTrack(this.useChapterTrack)

      this.$store.dispatch('user/updateUserSettings', { useChapterTrack: this.useChapterTrack })
      this.updateTimestamp()
    },
    checkUpdateChapterTrack() {
      // Changing media in player may not have chapters
      if (!this.chapters.length && this.useChapterTrack) {
        this.useChapterTrack = false
        if (this.$refs.trackbar) this.$refs.trackbar.setUseChapterTrack(this.useChapterTrack)
      }
    },
    seek(time) {
      this.$emit('seek', time)
    },
    restart() {
      this.seek(0)
    },
    prevChapter() {
      if (!this.currentChapter || this.currentChapterIndex === 0) {
        return this.restart()
      }
      var timeInCurrentChapter = this.currentTime - this.currentChapter.start
      if (timeInCurrentChapter <= 3 && this.chapters[this.currentChapterIndex - 1]) {
        var prevChapter = this.chapters[this.currentChapterIndex - 1]
        this.seek(prevChapter.start)
      } else {
        this.seek(this.currentChapter.start)
      }
    },
    nextChapter() {
      if (!this.currentChapter || !this.hasNextChapter) return
      var nextChapter = this.chapters[this.currentChapterIndex + 1]
      this.seek(nextChapter.start)
    },
    setStreamReady() {
      if (this.$refs.trackbar) this.$refs.trackbar.setPercentageReady(1)
    },
    setChunksReady(chunks, numSegments) {
      var largestSeg = 0
      for (let i = 0; i < chunks.length; i++) {
        var chunk = chunks[i]
        if (typeof chunk === 'string') {
          var chunkRange = chunk.split('-').map((c) => Number(c))
          if (chunkRange.length < 2) continue
          if (chunkRange[1] > largestSeg) largestSeg = chunkRange[1]
        } else if (chunk > largestSeg) {
          largestSeg = chunk
        }
      }
      var percentageReady = largestSeg / numSegments
      if (this.$refs.trackbar) this.$refs.trackbar.setPercentageReady(percentageReady)
    },
    updateTimestamp() {
      const ts = this.$refs.currentTimestamp
      if (!ts) {
        console.error('No timestamp el')
        return
      }
      const time = this.useChapterTrack ? Math.max(0, this.currentTime - this.currentChapterStart) : this.currentTime
      ts.innerText = this.$secondsToTimestamp(time / this.playbackRate)
    },
    setBufferTime(bufferTime) {
      if (this.$refs.trackbar) this.$refs.trackbar.setBufferTime(bufferTime)
    },
    showChapters() {
      if (!this.chapters.length) return
      this.showChaptersModal = !this.showChaptersModal
    },
    init() {
      this.playbackRate = this.$store.getters['user/getUserSetting']('playbackRate') || 1

      if (this.$refs.trackbar) this.$refs.trackbar.setUseChapterTrack(this.useChapterTrack)
      this.setPlaybackRate(this.playbackRate)
    },
    settingsUpdated(settings) {
      if (settings.playbackRate && this.playbackRate !== settings.playbackRate) {
        this.setPlaybackRate(settings.playbackRate)
      }
    },
    closePlayer() {
      if (this.isFullscreen) {
        this.toggleFullscreen(false)
        return
      }

      if (this.loading) return
      this.$emit('close')
    },
    hotkey(action) {
      if (action === this.$hotkeys.AudioPlayer.PLAY_PAUSE) this.playPause()
      else if (action === this.$hotkeys.AudioPlayer.JUMP_FORWARD) this.jumpForward()
      else if (action === this.$hotkeys.AudioPlayer.JUMP_BACKWARD) this.jumpBackward()
      else if (action === this.$hotkeys.AudioPlayer.VOLUME_UP) this.increaseVolume()
      else if (action === this.$hotkeys.AudioPlayer.VOLUME_DOWN) this.decreaseVolume()
      else if (action === this.$hotkeys.AudioPlayer.MUTE_UNMUTE) this.toggleMute()
      else if (action === this.$hotkeys.AudioPlayer.SHOW_CHAPTERS) this.showChapters()
      else if (action === this.$hotkeys.AudioPlayer.INCREASE_PLAYBACK_RATE) this.increasePlaybackRate()
      else if (action === this.$hotkeys.AudioPlayer.DECREASE_PLAYBACK_RATE) this.decreasePlaybackRate()
      else if (action === this.$hotkeys.AudioPlayer.CLOSE) this.closePlayer()
    }
  },
  mounted() {
    this.$eventBus.$on('player-hotkey', this.hotkey)
    this.$eventBus.$on('user-settings', this.settingsUpdated)

    this.init()
  },
  beforeDestroy() {
    this.$eventBus.$off('player-hotkey', this.hotkey)
    this.$eventBus.$off('user-settings', this.settingsUpdated)
  }
}
</script>

<style>
.loadingTrack {
  animation-name: loadingTrack;
  animation-duration: 1s;
  animation-iteration-count: infinite;
}
@keyframes loadingTrack {
  0% {
    left: -25%;
  }
  100% {
    left: 100%;
  }
}
</style><|MERGE_RESOLUTION|>--- conflicted
+++ resolved
@@ -36,15 +36,9 @@
           </button>
         </ui-tooltip>
 
-<<<<<<< HEAD
-        <ui-tooltip direction="top" :text="$strings.LabelViewPlayerSettings">
-          <button :aria-label="$strings.LabelViewPlaerkSettings" class="outline-none text-gray-300 mx-1 lg:mx-2 hover:text-white" @mousedown.prevent @mouseup.prevent @click.stop="$emit('showPlayerSettings')">
-            <span class="material-icons text-2.5xl sm:text-3xl">settings</span>
-=======
         <ui-tooltip v-if="chapters.length" direction="top" :text="useChapterTrack ? $strings.LabelUseFullTrack : $strings.LabelUseChapterTrack">
           <button :aria-label="useChapterTrack ? $strings.LabelUseFullTrack : $strings.LabelUseChapterTrack" class="text-gray-300 mx-1 lg:mx-2 hover:text-white" @mousedown.prevent @mouseup.prevent @click.stop="setUseChapterTrack">
             <span class="material-symbols text-2xl sm:text-3xl transform transition-transform" :class="useChapterTrack ? 'rotate-180' : ''">timelapse</span>
->>>>>>> acaf1ac1
           </button>
         </ui-tooltip>
       </div>
