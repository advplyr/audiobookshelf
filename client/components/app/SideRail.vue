<template>
  <div role="toolbar" aria-orientation="vertical" aria-label="Library Sidebar" class="w-20 bg-bg h-full fixed left-0 box-shadow-side z-50" style="min-width: 80px" :style="{ top: offsetTop + 'px' }">
    <!-- ugly little workaround to cover up the shadow overlapping the bookshelf toolbar -->
    <div v-if="isShowingBookshelfToolbar" class="absolute top-0 -right-4 w-4 bg-bg h-10 pointer-events-none" />

    <div id="siderail-buttons-container" role="navigation" aria-label="Library Navigation" :class="{ 'player-open': streamLibraryItem }" class="w-full overflow-y-auto overflow-x-hidden">
      <nuxt-link :to="`/library/${currentLibraryId}`" class="w-full h-20 flex flex-col items-center justify-center text-white border-b border-primary/70 hover:bg-primary cursor-pointer relative" :class="homePage ? 'bg-primary/80' : 'bg-bg/60'">
        <svg xmlns="http://www.w3.org/2000/svg" class="h-6 w-6" fill="none" viewBox="0 0 24 24" stroke="currentColor">
          <path stroke-linecap="round" stroke-linejoin="round" stroke-width="2" d="M3 12l2-2m0 0l7-7 7 7M5 10v10a1 1 0 001 1h3m10-11l2 2m-2-2v10a1 1 0 01-1 1h-3m-6 0a1 1 0 001-1v-4a1 1 0 011-1h2a1 1 0 011 1v4a1 1 0 001 1m-6 0h6" />
        </svg>

        <p class="pt-1.5 text-center leading-4" style="font-size: 0.9rem">{{ $strings.ButtonHome }}</p>

        <div v-show="homePage" class="h-full w-0.5 bg-yellow-400 absolute top-0 left-0" />
      </nuxt-link>

      <nuxt-link v-if="isPodcastLibrary" :to="`/library/${currentLibraryId}/podcast/latest`" class="w-full h-20 flex flex-col items-center justify-center text-white border-b border-primary/70 hover:bg-primary cursor-pointer relative" :class="isPodcastLatestPage ? 'bg-primary/80' : 'bg-bg/60'">
        <span class="material-symbols text-2xl">&#xe241;</span>

        <p class="pt-1 text-center leading-4" style="font-size: 0.9rem">{{ $strings.ButtonLatest }}</p>

        <div v-show="isPodcastLatestPage" class="h-full w-0.5 bg-yellow-400 absolute top-0 left-0" />
      </nuxt-link>

      <nuxt-link :to="`/library/${currentLibraryId}/bookshelf`" class="w-full h-20 flex flex-col items-center justify-center text-white border-b border-primary/70 hover:bg-primary cursor-pointer relative" :class="showLibrary ? 'bg-primary/80' : 'bg-bg/60'">
        <svg xmlns="http://www.w3.org/2000/svg" class="h-6 w-6" fill="none" viewBox="0 0 24 24" stroke="currentColor">
          <path stroke-linecap="round" stroke-linejoin="round" stroke-width="2" d="M12 6.253v13m0-13C10.832 5.477 9.246 5 7.5 5S4.168 5.477 3 6.253v13C4.168 18.477 5.754 18 7.5 18s3.332.477 4.5 1.253m0-13C13.168 5.477 14.754 5 16.5 5c1.747 0 3.332.477 4.5 1.253v13C19.832 18.477 18.247 18 16.5 18c-1.746 0-3.332.477-4.5 1.253" />
        </svg>

        <p class="pt-1.5 text-center leading-4" style="font-size: 0.9rem">{{ $strings.ButtonLibrary }}</p>

        <div v-show="showLibrary" class="h-full w-0.5 bg-yellow-400 absolute top-0 left-0" />
      </nuxt-link>

      <nuxt-link v-if="isBookLibrary" :to="`/library/${currentLibraryId}/bookshelf/series`" class="w-full h-20 flex flex-col items-center justify-center text-white/80 border-b border-primary/70 hover:bg-primary cursor-pointer relative" :class="isSeriesPage ? 'bg-primary/80' : 'bg-bg/60'">
        <svg xmlns="http://www.w3.org/2000/svg" class="h-6 w-6" fill="none" viewBox="0 0 24 24" stroke="currentColor">
          <path stroke-linecap="round" stroke-linejoin="round" stroke-width="2" d="M9 17V7m0 10a2 2 0 01-2 2H5a2 2 0 01-2-2V7a2 2 0 012-2h2a2 2 0 012 2m0 10a2 2 0 002 2h2a2 2 0 002-2M9 7a2 2 0 012-2h2a2 2 0 012 2m0 10V7m0 10a2 2 0 002 2h2a2 2 0 002-2V7a2 2 0 00-2-2h-2a2 2 0 00-2 2" />
        </svg>

        <p class="pt-1.5 text-center leading-4" style="font-size: 0.9rem">{{ $strings.ButtonSeries }}</p>

        <div v-show="isSeriesPage" class="h-full w-0.5 bg-yellow-400 absolute top-0 left-0" />
      </nuxt-link>

      <nuxt-link v-if="isBookLibrary" :to="`/library/${currentLibraryId}/bookshelf/collections`" class="w-full h-20 flex flex-col items-center justify-center text-white/80 border-b border-primary/70 hover:bg-primary cursor-pointer relative" :class="paramId === 'collections' ? 'bg-primary/80' : 'bg-bg/60'">
        <span class="material-symbols text-2xl">&#xe431;</span>

        <p class="pt-1.5 text-center leading-4" style="font-size: 0.9rem">{{ $strings.ButtonCollections }}</p>

        <div v-show="paramId === 'collections'" class="h-full w-0.5 bg-yellow-400 absolute top-0 left-0" />
      </nuxt-link>

      <nuxt-link v-if="showPlaylists" :to="`/library/${currentLibraryId}/bookshelf/playlists`" class="w-full h-20 flex flex-col items-center justify-center text-white/80 border-b border-primary/70 hover:bg-primary cursor-pointer relative" :class="isPlaylistsPage ? 'bg-primary/80' : 'bg-bg/60'">
        <span class="material-symbols text-2.5xl">&#xe03d;</span>

        <p class="pt-0.5 text-center leading-4" style="font-size: 0.9rem">{{ $strings.ButtonPlaylists }}</p>

        <div v-show="isPlaylistsPage" class="h-full w-0.5 bg-yellow-400 absolute top-0 left-0" />
      </nuxt-link>

      <nuxt-link v-if="isBookLibrary" :to="`/library/${currentLibraryId}/bookshelf/authors`" class="w-full h-20 flex flex-col items-center justify-center text-white/80 border-b border-primary/70 hover:bg-primary cursor-pointer relative" :class="isAuthorsPage ? 'bg-primary/80' : 'bg-bg/60'">
        <svg class="w-6 h-6" viewBox="0 0 24 24">
          <path
            fill="currentColor"
            d="M12,5.5A3.5,3.5 0 0,1 15.5,9A3.5,3.5 0 0,1 12,12.5A3.5,3.5 0 0,1 8.5,9A3.5,3.5 0 0,1 12,5.5M5,8C5.56,8 6.08,8.15 6.53,8.42C6.38,9.85 6.8,11.27 7.66,12.38C7.16,13.34 6.16,14 5,14A3,3 0 0,1 2,11A3,3 0 0,1 5,8M19,8A3,3 0 0,1 22,11A3,3 0 0,1 19,14C17.84,14 16.84,13.34 16.34,12.38C17.2,11.27 17.62,9.85 17.47,8.42C17.92,8.15 18.44,8 19,8M5.5,18.25C5.5,16.18 8.41,14.5 12,14.5C15.59,14.5 18.5,16.18 18.5,18.25V20H5.5V18.25M0,20V18.5C0,17.11 1.89,15.94 4.45,15.6C3.86,16.28 3.5,17.22 3.5,18.25V20H0M24,20H20.5V18.25C20.5,17.22 20.14,16.28 19.55,15.6C22.11,15.94 24,17.11 24,18.5V20Z"
          />
        </svg>

        <p class="pt-1 text-center leading-4" style="font-size: 0.9rem">{{ $strings.ButtonAuthors }}</p>

        <div v-show="isAuthorsPage" class="h-full w-0.5 bg-yellow-400 absolute top-0 left-0" />
      </nuxt-link>

      <nuxt-link v-if="isBookLibrary" :to="`/library/${currentLibraryId}/narrators`" class="w-full h-20 flex flex-col items-center justify-center text-white/80 border-b border-primary/70 hover:bg-primary cursor-pointer relative" :class="isNarratorsPage ? 'bg-primary/80' : 'bg-bg/60'">
        <span class="material-symbols text-2xl">&#xe91f;</span>

        <p class="pt-1 text-center leading-4" style="font-size: 0.9rem">{{ $strings.LabelNarrators }}</p>

        <div v-show="isNarratorsPage" class="h-full w-0.5 bg-yellow-400 absolute top-0 left-0" />
      </nuxt-link>

<<<<<<< HEAD
      <nuxt-link v-if="isPodcastLibrary && userIsAdminOrUp" :to="`/library/${currentLibraryId}/podcast/search`" class="w-full h-20 flex flex-col items-center justify-center text-white text-opacity-80 border-b border-primary border-opacity-70 hover:bg-primary cursor-pointer relative" :class="isPodcastSearchPage ? 'bg-primary bg-opacity-80' : 'bg-bg bg-opacity-60'">
=======
      <nuxt-link v-if="isBookLibrary && userIsAdminOrUp" :to="`/library/${currentLibraryId}/stats`" class="w-full h-20 flex flex-col items-center justify-center text-white/80 border-b border-primary/70 hover:bg-primary cursor-pointer relative" :class="isStatsPage ? 'bg-primary/80' : 'bg-bg/60'">
        <span class="material-symbols text-2xl">&#xf190;</span>

        <p class="pt-1 text-center leading-4" style="font-size: 0.9rem">{{ $strings.ButtonStats }}</p>

        <div v-show="isStatsPage" class="h-full w-0.5 bg-yellow-400 absolute top-0 left-0" />
      </nuxt-link>

      <nuxt-link v-if="isPodcastLibrary && userIsAdminOrUp" :to="`/library/${currentLibraryId}/podcast/search`" class="w-full h-20 flex flex-col items-center justify-center text-white/80 border-b border-primary/70 hover:bg-primary cursor-pointer relative" :class="isPodcastSearchPage ? 'bg-primary/80' : 'bg-bg/60'">
>>>>>>> ce803dd6
        <span class="abs-icons icon-podcast text-xl"></span>

        <p class="pt-1.5 text-center leading-4" style="font-size: 0.9rem">{{ $strings.ButtonAdd }}</p>

        <div v-show="isPodcastSearchPage" class="h-full w-0.5 bg-yellow-400 absolute top-0 left-0" />
      </nuxt-link>

      <nuxt-link v-if="isPodcastLibrary && userIsAdminOrUp" :to="`/library/${currentLibraryId}/podcast/download-queue`" class="w-full h-20 flex flex-col items-center justify-center text-white/80 border-b border-primary/70 hover:bg-primary cursor-pointer relative" :class="isPodcastDownloadQueuePage ? 'bg-primary/80' : 'bg-bg/60'">
        <span class="material-symbols text-2xl">&#xf090;</span>

        <p class="pt-1.5 text-center leading-4" style="font-size: 0.9rem">{{ $strings.ButtonDownloadQueue }}</p>

        <div v-show="isPodcastDownloadQueuePage" class="h-full w-0.5 bg-yellow-400 absolute top-0 left-0" />
      </nuxt-link>

<<<<<<< HEAD
      <nuxt-link v-if="userIsAdminOrUp" :to="`/library/${currentLibraryId}/stats`" class="w-full h-20 flex flex-col items-center justify-center text-white text-opacity-80 border-b border-primary border-opacity-70 hover:bg-primary cursor-pointer relative" :class="isStatsPage ? 'bg-primary bg-opacity-80' : 'bg-bg bg-opacity-60'">
        <span class="material-symbols text-2xl">&#xf190;</span>

        <p class="pt-1 text-center leading-4" style="font-size: 0.9rem">{{ $strings.ButtonStats }}</p>

        <div v-show="isStatsPage" class="h-full w-0.5 bg-yellow-400 absolute top-0 left-0" />
      </nuxt-link>

      <nuxt-link v-if="numIssues" :to="`/library/${currentLibraryId}/bookshelf?filter=issues`" class="w-full h-20 flex flex-col items-center justify-center text-white text-opacity-80 border-b border-primary border-opacity-70 hover:bg-opacity-40 cursor-pointer relative" :class="showingIssues ? 'bg-error bg-opacity-40' : 'bg-error bg-opacity-20'">
=======
      <nuxt-link v-if="numIssues" :to="`/library/${currentLibraryId}/bookshelf?filter=issues`" class="w-full h-20 flex flex-col items-center justify-center text-white/80 border-b border-primary/70 hover:bg-error/40 cursor-pointer relative" :class="showingIssues ? 'bg-error/40' : 'bg-error/20'">
>>>>>>> ce803dd6
        <span class="material-symbols text-2xl">warning</span>

        <p class="pt-1.5 text-center leading-4" style="font-size: 1rem">{{ $strings.ButtonIssues }}</p>

        <div v-show="showingIssues" class="h-full w-0.5 bg-yellow-400 absolute top-0 left-0" />
        <div class="absolute top-1 right-1 w-4 h-4 rounded-full bg-white/30 flex items-center justify-center">
          <p class="text-xs font-mono pb-0.5">{{ numIssues }}</p>
        </div>
      </nuxt-link>
    </div>

    <div class="w-full h-12 px-1 py-2 border-t border-black/20 bg-bg absolute left-0" :style="{ bottom: streamLibraryItem ? '224px' : '65px' }">
      <p class="underline font-mono text-xs text-center text-gray-300 leading-3 mb-1" @click="clickChangelog">v{{ $config.version }}</p>
      <a v-if="hasUpdate" :href="githubTagUrl" target="_blank" class="text-warning text-xxs text-center block leading-3">Update</a>
      <p v-else class="text-xxs text-gray-400 leading-3 text-center italic">{{ Source }}</p>
    </div>

    <modals-changelog-view-modal v-model="showChangelogModal" :versionData="versionData" />
  </div>
</template>

<script>
export default {
  data() {
    return {
      showChangelogModal: false
    }
  },
  computed: {
    Source() {
      return this.$store.state.Source
    },
    isMobileLandscape() {
      return this.$store.state.globals.isMobileLandscape
    },
    isShowingBookshelfToolbar() {
      if (!this.$route.name) return false
      return this.$route.name.startsWith('library')
    },
    offsetTop() {
      return 64
    },
    userIsAdminOrUp() {
      return this.$store.getters['user/getIsAdminOrUp']
    },
    paramId() {
      return this.$route.params ? this.$route.params.id || '' : ''
    },
    currentLibraryId() {
      return this.$store.state.libraries.currentLibraryId
    },
    currentLibraryMediaType() {
      return this.$store.getters['libraries/getCurrentLibraryMediaType']
    },
    isBookLibrary() {
      return this.currentLibraryMediaType === 'book'
    },
    isPodcastLibrary() {
      return this.currentLibraryMediaType === 'podcast'
    },
    isPodcastDownloadQueuePage() {
      return this.$route.name === 'library-library-podcast-download-queue'
    },
    isPodcastSearchPage() {
      return this.$route.name === 'library-library-podcast-search'
    },
    isPodcastLatestPage() {
      return this.$route.name === 'library-library-podcast-latest'
    },
    homePage() {
      return this.$route.name === 'library-library'
    },
    isSeriesPage() {
      return this.$route.name === 'library-library-series-id' || this.paramId === 'series'
    },
    isAuthorsPage() {
      return this.libraryBookshelfPage && this.paramId === 'authors'
    },
    isNarratorsPage() {
      return this.$route.name === 'library-library-narrators'
    },
    isPlaylistsPage() {
      return this.paramId === 'playlists'
    },
    isStatsPage() {
      return this.$route.name === 'library-library-stats'
    },
    libraryBookshelfPage() {
      return this.$route.name === 'library-library-bookshelf-id'
    },
    showLibrary() {
      return this.libraryBookshelfPage && this.paramId === '' && !this.showingIssues
    },
    filterBy() {
      return this.$store.getters['user/getUserSetting']('filterBy')
    },
    showingIssues() {
      if (!this.$route.query) return false
      return this.libraryBookshelfPage && this.$route.query.filter === 'issues'
    },
    numIssues() {
      return this.$store.state.libraries.issues || 0
    },
    versionData() {
      return this.$store.state.versionData || {}
    },
    hasUpdate() {
      return !!this.versionData.hasUpdate
    },
    githubTagUrl() {
      return this.versionData.githubTagUrl
    },
    streamLibraryItem() {
      return this.$store.state.streamLibraryItem
    },
    showPlaylists() {
      return this.$store.state.libraries.numUserPlaylists > 0
    }
  },
  methods: {
    clickChangelog() {
      this.showChangelogModal = true
    }
  },
  mounted() {}
}
</script>

<style>
#siderail-buttons-container {
  max-height: calc(100vh - 64px - 48px);
}
#siderail-buttons-container.player-open {
  max-height: calc(100vh - 64px - 48px - 160px);
}
</style><|MERGE_RESOLUTION|>--- conflicted
+++ resolved
@@ -79,9 +79,6 @@
         <div v-show="isNarratorsPage" class="h-full w-0.5 bg-yellow-400 absolute top-0 left-0" />
       </nuxt-link>
 
-<<<<<<< HEAD
-      <nuxt-link v-if="isPodcastLibrary && userIsAdminOrUp" :to="`/library/${currentLibraryId}/podcast/search`" class="w-full h-20 flex flex-col items-center justify-center text-white text-opacity-80 border-b border-primary border-opacity-70 hover:bg-primary cursor-pointer relative" :class="isPodcastSearchPage ? 'bg-primary bg-opacity-80' : 'bg-bg bg-opacity-60'">
-=======
       <nuxt-link v-if="isBookLibrary && userIsAdminOrUp" :to="`/library/${currentLibraryId}/stats`" class="w-full h-20 flex flex-col items-center justify-center text-white/80 border-b border-primary/70 hover:bg-primary cursor-pointer relative" :class="isStatsPage ? 'bg-primary/80' : 'bg-bg/60'">
         <span class="material-symbols text-2xl">&#xf190;</span>
 
@@ -90,8 +87,7 @@
         <div v-show="isStatsPage" class="h-full w-0.5 bg-yellow-400 absolute top-0 left-0" />
       </nuxt-link>
 
-      <nuxt-link v-if="isPodcastLibrary && userIsAdminOrUp" :to="`/library/${currentLibraryId}/podcast/search`" class="w-full h-20 flex flex-col items-center justify-center text-white/80 border-b border-primary/70 hover:bg-primary cursor-pointer relative" :class="isPodcastSearchPage ? 'bg-primary/80' : 'bg-bg/60'">
->>>>>>> ce803dd6
+      <nuxt-link v-if="isPodcastLibrary && userIsAdminOrUp" :to="`/library/${currentLibraryId}/podcast/search`" class="w-full h-20 flex flex-col items-center justify-center text-white text-opacity-80 border-b border-primary border-opacity-70 hover:bg-primary cursor-pointer relative" :class="isPodcastSearchPage ? 'bg-primary bg-opacity-80' : 'bg-bg bg-opacity-60'">
         <span class="abs-icons icon-podcast text-xl"></span>
 
         <p class="pt-1.5 text-center leading-4" style="font-size: 0.9rem">{{ $strings.ButtonAdd }}</p>
@@ -107,7 +103,6 @@
         <div v-show="isPodcastDownloadQueuePage" class="h-full w-0.5 bg-yellow-400 absolute top-0 left-0" />
       </nuxt-link>
 
-<<<<<<< HEAD
       <nuxt-link v-if="userIsAdminOrUp" :to="`/library/${currentLibraryId}/stats`" class="w-full h-20 flex flex-col items-center justify-center text-white text-opacity-80 border-b border-primary border-opacity-70 hover:bg-primary cursor-pointer relative" :class="isStatsPage ? 'bg-primary bg-opacity-80' : 'bg-bg bg-opacity-60'">
         <span class="material-symbols text-2xl">&#xf190;</span>
 
@@ -116,10 +111,7 @@
         <div v-show="isStatsPage" class="h-full w-0.5 bg-yellow-400 absolute top-0 left-0" />
       </nuxt-link>
 
-      <nuxt-link v-if="numIssues" :to="`/library/${currentLibraryId}/bookshelf?filter=issues`" class="w-full h-20 flex flex-col items-center justify-center text-white text-opacity-80 border-b border-primary border-opacity-70 hover:bg-opacity-40 cursor-pointer relative" :class="showingIssues ? 'bg-error bg-opacity-40' : 'bg-error bg-opacity-20'">
-=======
       <nuxt-link v-if="numIssues" :to="`/library/${currentLibraryId}/bookshelf?filter=issues`" class="w-full h-20 flex flex-col items-center justify-center text-white/80 border-b border-primary/70 hover:bg-error/40 cursor-pointer relative" :class="showingIssues ? 'bg-error/40' : 'bg-error/20'">
->>>>>>> ce803dd6
         <span class="material-symbols text-2xl">warning</span>
 
         <p class="pt-1.5 text-center leading-4" style="font-size: 1rem">{{ $strings.ButtonIssues }}</p>
