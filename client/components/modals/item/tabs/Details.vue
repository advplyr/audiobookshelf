--- conflicted
+++ resolved
@@ -11,13 +11,7 @@
           <ui-btn v-if="userIsAdminOrUp" :loading="quickMatching" color="bg-bg" type="button" class="h-full" small @click.stop.prevent="quickMatch">{{ $strings.ButtonQuickMatch }}</ui-btn>
         </ui-tooltip>
 
-<<<<<<< HEAD
-        <ui-tooltip :disabled="isLibraryScanning" text="Rescan library item including metadata" direction="bottom" class="mr-2 md:mr-4">
-          <ui-btn v-if="userIsAdminOrUp && !isFile" :loading="rescanning" :disabled="isLibraryScanning" color="bg-bg" type="button" class="h-full" small @click.stop.prevent="rescan">{{ $strings.ButtonReScan }}</ui-btn>
-        </ui-tooltip>
-=======
-        <ui-btn v-if="userIsAdminOrUp && !isFile" :loading="rescanning" :disabled="isLibraryScanning" color="bg" type="button" class="h-full" small @click.stop.prevent="rescan">{{ $strings.ButtonReScan }}</ui-btn>
->>>>>>> 973bd221
+        <ui-btn v-if="userIsAdminOrUp && !isFile" :loading="rescanning" :disabled="isLibraryScanning" color="bg-bg" type="button" class="h-full" small @click.stop.prevent="rescan">{{ $strings.ButtonReScan }}</ui-btn>
 
         <div class="grow" />
 
